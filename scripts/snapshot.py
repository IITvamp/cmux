--- conflicted
+++ resolved
@@ -1521,11 +1521,8 @@
         install -Dm0644 {repo}/configs/systemd/cmux-x11vnc.service /usr/lib/systemd/system/cmux-x11vnc.service
         install -Dm0644 {repo}/configs/systemd/cmux-websockify.service /usr/lib/systemd/system/cmux-websockify.service
         install -Dm0644 {repo}/configs/systemd/cmux-cdp-proxy.service /usr/lib/systemd/system/cmux-cdp-proxy.service
-<<<<<<< HEAD
         install -Dm0644 {repo}/configs/systemd/cmux-xterm.service /usr/lib/systemd/system/cmux-xterm.service
-=======
         install -Dm0644 {repo}/configs/systemd/cmux-memory-setup.service /usr/lib/systemd/system/cmux-memory-setup.service
->>>>>>> 58b3ff26
         install -Dm0755 {repo}/configs/systemd/bin/configure-openvscode /usr/local/lib/cmux/configure-openvscode
         touch /usr/local/lib/cmux/dockerd.flag
         mkdir -p /var/log/cmux
@@ -1543,12 +1540,9 @@
         ln -sf /usr/lib/systemd/system/cmux-x11vnc.service /etc/systemd/system/cmux.target.wants/cmux-x11vnc.service
         ln -sf /usr/lib/systemd/system/cmux-websockify.service /etc/systemd/system/cmux.target.wants/cmux-websockify.service
         ln -sf /usr/lib/systemd/system/cmux-cdp-proxy.service /etc/systemd/system/cmux.target.wants/cmux-cdp-proxy.service
-<<<<<<< HEAD
         ln -sf /usr/lib/systemd/system/cmux-xterm.service /etc/systemd/system/cmux.target.wants/cmux-xterm.service
-=======
         ln -sf /usr/lib/systemd/system/cmux-memory-setup.service /etc/systemd/system/multi-user.target.wants/cmux-memory-setup.service
         ln -sf /usr/lib/systemd/system/cmux-memory-setup.service /etc/systemd/system/swap.target.wants/cmux-memory-setup.service
->>>>>>> 58b3ff26
         systemctl daemon-reload
         systemctl enable cmux.target
         chown root:root /usr/local
