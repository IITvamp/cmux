--- conflicted
+++ resolved
@@ -549,33 +549,31 @@
   handler: async (ctx, args) => {
     const userId = ctx.identity.subject;
     const teamId = await resolveTeamIdLoose(ctx, args.teamSlugOrId);
-    const run = await ctx.db
-      .query("taskRuns")
-      .withIndex("by_vscode_container_name", (q) =>
-        q.eq("vscode.containerName", args.containerName)
-      )
-<<<<<<< HEAD
-      .filter((q) => q.eq(q.field("teamId"), teamId))
-      .filter((q) => q.eq(q.field("userId"), userId))
-      .first();
-    return run ?? null;
-=======
-      .filter((q) => q.eq(q.field("vscode.containerName"), args.containerName))
-      .collect();
-    const result =
-      runs.find((run) => run.vscode?.containerName === args.containerName) ??
-      null;
-    if (result?.networking) {
+    const run =
+      (await ctx.db
+        .query("taskRuns")
+        .withIndex("by_vscode_container_name", (q) =>
+          q.eq("vscode.containerName", args.containerName)
+        )
+        .filter((q) => q.eq(q.field("teamId"), teamId))
+        .filter((q) => q.eq(q.field("userId"), userId))
+        .first()) ?? null;
+
+    if (!run) {
+      return null;
+    }
+
+    if (run.networking) {
       return {
-        ...result,
-        networking: result.networking.map((item) => ({
+        ...run,
+        networking: run.networking.map((item) => ({
           ...item,
           url: rewriteMorphUrl(item.url),
         })),
       };
     }
-    return result;
->>>>>>> 329b9e9e
+
+    return run;
   },
 });
 
