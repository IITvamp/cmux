import { defineSchema, defineTable } from "convex/server";
import { v } from "convex/values";

const convexSchema = defineSchema({
  teams: defineTable({
    teamId: v.string(),
    // Human-friendly slug used in URLs (internal)
    slug: v.optional(v.string()),
    // Display name from Stack (display_name)
    displayName: v.optional(v.string()),
    // Optional alternate/internal name
    name: v.optional(v.string()),
    // Profile image URL (Stack may send null; omit when null)
    profileImageUrl: v.optional(v.string()),
    // Client metadata blobs from Stack
    clientMetadata: v.optional(v.any()),
    clientReadOnlyMetadata: v.optional(v.any()),
    // Server metadata from Stack
    serverMetadata: v.optional(v.any()),
    // Timestamp from Stack (created_at_millis)
    createdAtMillis: v.optional(v.number()),
    // Local bookkeeping
    createdAt: v.number(),
    updatedAt: v.number(),
  })
    .index("by_teamId", ["teamId"]) // For fast resolution by teamId
    .index("by_slug", ["slug"]), // For resolving slug -> teamId
  // Stack team membership records
  teamMemberships: defineTable({
    teamId: v.string(), // canonical team UUID
    userId: v.string(),
    role: v.optional(v.union(v.literal("owner"), v.literal("member"))),
    createdAt: v.number(),
    updatedAt: v.number(),
  })
    .index("by_team_user", ["teamId", "userId"]) // check membership quickly
    .index("by_user", ["userId"]) // list teams for a user
    .index("by_team", ["teamId"]),
  // Stack team permission assignments
  teamPermissions: defineTable({
    teamId: v.string(),
    userId: v.string(),
    permissionId: v.string(), // e.g., "$update_team" or "team_member"
    createdAt: v.number(),
    updatedAt: v.number(),
  })
    .index("by_team_user", ["teamId", "userId"]) // list permissions for a user in team
    .index("by_user", ["userId"]) // all permissions for a user
    .index("by_team", ["teamId"]) // all permissions in a team
    .index("by_team_user_perm", ["teamId", "userId", "permissionId"]),
  // Stack user directory
  users: defineTable({
    userId: v.string(),
    // Basic identity
    primaryEmail: v.optional(v.string()), // nulls omitted
    primaryEmailVerified: v.optional(v.boolean()),
    primaryEmailAuthEnabled: v.optional(v.boolean()),
    displayName: v.optional(v.string()),
    profileImageUrl: v.optional(v.string()),
    // Team selection
    selectedTeamId: v.optional(v.string()),
    selectedTeamDisplayName: v.optional(v.string()),
    selectedTeamProfileImageUrl: v.optional(v.string()),
    // Security flags
    hasPassword: v.optional(v.boolean()),
    otpAuthEnabled: v.optional(v.boolean()),
    passkeyAuthEnabled: v.optional(v.boolean()),
    // Timestamps from Stack
    signedUpAtMillis: v.optional(v.number()),
    lastActiveAtMillis: v.optional(v.number()),
    // Metadata blobs
    clientMetadata: v.optional(v.any()),
    clientReadOnlyMetadata: v.optional(v.any()),
    serverMetadata: v.optional(v.any()),
    // OAuth providers observed in webhook payloads
    oauthProviders: v.optional(
      v.array(
        v.object({
          id: v.string(),
          accountId: v.string(),
          email: v.optional(v.string()),
        })
      )
    ),
    // Anonymous flag
    isAnonymous: v.optional(v.boolean()),
    // Local bookkeeping
    createdAt: v.number(),
    updatedAt: v.number(),
  })
    .index("by_userId", ["userId"]) // For fast lookup by Stack user id
    .index("by_email", ["primaryEmail"])
    .index("by_selected_team", ["selectedTeamId"]),
  tasks: defineTable({
    text: v.string(),
    isCompleted: v.boolean(),
    isArchived: v.optional(v.boolean()),
    description: v.optional(v.string()),
    pullRequestTitle: v.optional(v.string()),
    pullRequestDescription: v.optional(v.string()),
    projectFullName: v.optional(v.string()),
    baseBranch: v.optional(v.string()),
    worktreePath: v.optional(v.string()),
    generatedBranchName: v.optional(v.string()),
    createdAt: v.optional(v.number()),
    updatedAt: v.optional(v.number()),
    userId: v.string(), // Link to user who created the task
    teamId: v.string(),
    environmentId: v.optional(v.id("environments")),
    crownEvaluationError: v.optional(v.string()), // Error message if crown evaluation failed
    mergeStatus: v.optional(
      v.union(
        v.literal("none"), // No PR activity yet
        v.literal("pr_draft"), // PR created as draft
        v.literal("pr_open"), // PR opened and ready for review
        v.literal("pr_approved"), // PR has been approved
        v.literal("pr_changes_requested"), // PR has changes requested
        v.literal("pr_merged"), // PR has been merged
        v.literal("pr_closed") // PR closed without merging
      )
    ),
    images: v.optional(
      v.array(
        v.object({
          storageId: v.id("_storage"), // Convex storage ID
          fileName: v.optional(v.string()),
          altText: v.string(),
        })
      )
    ),
  })
    .index("by_created", ["createdAt"])
    .index("by_user", ["userId", "createdAt"])
    .index("by_team_user", ["teamId", "userId"]),

  taskRuns: defineTable({
    taskId: v.id("tasks"),
    parentRunId: v.optional(v.id("taskRuns")), // For tree structure
    prompt: v.string(), // The prompt that will be passed to claude
    agentName: v.optional(v.string()), // Name of the agent that ran this task (e.g., "claude/sonnet-4")
    summary: v.optional(v.string()), // Markdown summary of the run
    status: v.union(
      v.literal("pending"),
      v.literal("running"),
      v.literal("completed"),
      v.literal("failed")
    ),
    // Optional log retained for backward compatibility; no longer written to.
    log: v.optional(v.string()), // CLI output log (deprecated)
    worktreePath: v.optional(v.string()), // Path to the git worktree for this run
    newBranch: v.optional(v.string()), // The generated branch name for this run
    createdAt: v.number(),
    updatedAt: v.number(),
    completedAt: v.optional(v.number()),
    exitCode: v.optional(v.number()),
    environmentError: v.optional(
      v.object({
        devError: v.optional(v.string()),
        maintenanceError: v.optional(v.string()),
<<<<<<< HEAD
      }),
=======
      })
>>>>>>> 785d55c4
    ),
    errorMessage: v.optional(v.string()), // Error message when run fails early
    userId: v.string(), // Link to user who created the run
    teamId: v.string(),
    environmentId: v.optional(v.id("environments")),
    isCrowned: v.optional(v.boolean()), // Whether this run won the crown evaluation
    crownReason: v.optional(v.string()), // LLM's reasoning for why this run was crowned
    pullRequestUrl: v.optional(v.string()), // URL of the PR
    pullRequestIsDraft: v.optional(v.boolean()), // Whether the PR is a draft
    pullRequestState: v.optional(
      v.union(
        v.literal("none"), // no PR exists yet
        v.literal("draft"), // PR exists and is draft
        v.literal("open"), // PR exists and is open/ready for review
        v.literal("merged"), // PR merged
        v.literal("closed"), // PR closed without merge
        v.literal("unknown") // fallback/unsure
      )
    ),
    pullRequestNumber: v.optional(v.number()), // Numeric PR number on provider
    pullRequests: v.optional(
      v.array(
        v.object({
          repoFullName: v.string(),
          url: v.optional(v.string()),
          number: v.optional(v.number()),
          state: v.union(
            v.literal("none"),
            v.literal("draft"),
            v.literal("open"),
            v.literal("merged"),
            v.literal("closed"),
            v.literal("unknown")
          ),
          isDraft: v.optional(v.boolean()),
        })
      )
    ),
    diffsLastUpdated: v.optional(v.number()), // Timestamp when diffs were last fetched/updated
    // VSCode instance information
    vscode: v.optional(
      v.object({
        provider: v.union(
          v.literal("docker"),
          v.literal("morph"),
          v.literal("daytona"),
          v.literal("other")
        ), // Extensible for future providers
        containerName: v.optional(v.string()), // For Docker provider
        status: v.union(
          v.literal("starting"),
          v.literal("running"),
          v.literal("stopped")
        ),
        ports: v.optional(
          v.object({
            vscode: v.string(),
            worker: v.string(),
            extension: v.optional(v.string()),
            proxy: v.optional(v.string()),
            vnc: v.optional(v.string()),
          })
        ),
        url: v.optional(v.string()), // The VSCode URL
        workspaceUrl: v.optional(v.string()), // The workspace URL
        startedAt: v.optional(v.number()),
        stoppedAt: v.optional(v.number()),
        lastAccessedAt: v.optional(v.number()), // Track when user last accessed the container
        keepAlive: v.optional(v.boolean()), // User requested to keep container running
        scheduledStopAt: v.optional(v.number()), // When container is scheduled to stop
      })
    ),
    networking: v.optional(
      v.array(
        v.object({
          status: v.union(
            v.literal("starting"),
            v.literal("running"),
            v.literal("stopped")
          ),
          port: v.number(),
          url: v.string(),
        })
      )
    ),
  })
    .index("by_task", ["taskId", "createdAt"])
    .index("by_parent", ["parentRunId"])
    .index("by_status", ["status"])
    .index("by_vscode_status", ["vscode.status"])
    .index("by_vscode_container_name", ["vscode.containerName"])
    .index("by_user", ["userId", "createdAt"])
    .index("by_team_user", ["teamId", "userId"]),
  taskVersions: defineTable({
    taskId: v.id("tasks"),
    version: v.number(),
    diff: v.string(),
    summary: v.string(),
    createdAt: v.number(),
    userId: v.string(),
    teamId: v.string(),
    files: v.array(
      v.object({
        path: v.string(),
        changes: v.string(),
      })
    ),
  })
    .index("by_task", ["taskId", "version"])
    .index("by_team_user", ["teamId", "userId"]),
  repos: defineTable({
    fullName: v.string(),
    org: v.string(),
    name: v.string(),
    gitRemote: v.string(),
    provider: v.optional(v.string()), // e.g. "github", "gitlab", etc.
    userId: v.string(),
    teamId: v.string(),
    // Provider metadata (GitHub App)
    providerRepoId: v.optional(v.number()),
    ownerLogin: v.optional(v.string()),
    ownerType: v.optional(
      v.union(v.literal("User"), v.literal("Organization"))
    ),
    visibility: v.optional(v.union(v.literal("public"), v.literal("private"))),
    defaultBranch: v.optional(v.string()),
    connectionId: v.optional(v.id("providerConnections")),
    lastSyncedAt: v.optional(v.number()),
    lastPushedAt: v.optional(v.number()),
  })
    .index("by_org", ["org"])
    .index("by_gitRemote", ["gitRemote"])
    .index("by_team_user", ["teamId", "userId"]) // legacy user scoping
    .index("by_team", ["teamId"]) // team-scoped listing
    .index("by_providerRepoId", ["teamId", "providerRepoId"]) // provider id lookup
    .index("by_connection", ["connectionId"]),
  branches: defineTable({
    repo: v.string(), // legacy string repo name (fullName)
    repoId: v.optional(v.id("repos")), // canonical link to repos table
    name: v.string(),
    userId: v.string(),
    teamId: v.string(),
    lastCommitSha: v.optional(v.string()),
    lastActivityAt: v.optional(v.number()),
    lastKnownBaseSha: v.optional(v.string()),
    lastKnownMergeCommitSha: v.optional(v.string()),
  })
    .index("by_repo", ["repo"])
    .index("by_repoId", ["repoId"]) // new canonical lookup
    .index("by_team_user", ["teamId", "userId"]) // legacy user scoping
    .index("by_team", ["teamId"]),
  taskRunLogChunks: defineTable({
    taskRunId: v.id("taskRuns"),
    content: v.string(), // Log content chunk
    userId: v.string(),
    teamId: v.string(),
  })
    .index("by_taskRun", ["taskRunId"])
    .index("by_team_user", ["teamId", "userId"]),
  apiKeys: defineTable({
    envVar: v.string(), // e.g. "GEMINI_API_KEY"
    value: v.string(), // The actual API key value (encrypted in a real app)
    displayName: v.string(), // e.g. "Gemini API Key"
    description: v.optional(v.string()),
    createdAt: v.number(),
    updatedAt: v.number(),
    userId: v.string(),
    teamId: v.string(),
  })
    .index("by_envVar", ["envVar"])
    .index("by_team_user", ["teamId", "userId"]),
  workspaceSettings: defineTable({
    worktreePath: v.optional(v.string()), // Custom path for git worktrees
    autoPrEnabled: v.optional(v.boolean()), // Auto-create PR for crown winner (default: false)
    createdAt: v.number(),
    updatedAt: v.number(),
    userId: v.string(),
    teamId: v.string(),
  }).index("by_team_user", ["teamId", "userId"]),
  crownEvaluations: defineTable({
    taskId: v.id("tasks"),
    evaluatedAt: v.number(),
    winnerRunId: v.id("taskRuns"),
    candidateRunIds: v.array(v.id("taskRuns")),
    evaluationPrompt: v.string(),
    evaluationResponse: v.string(),
    createdAt: v.number(),
    userId: v.string(),
    teamId: v.string(),
  })
    .index("by_task", ["taskId"])
    .index("by_winner", ["winnerRunId"])
    .index("by_team_user", ["teamId", "userId"]),
  containerSettings: defineTable({
    maxRunningContainers: v.optional(v.number()), // Max containers to keep running (default: 5)
    reviewPeriodMinutes: v.optional(v.number()), // Minutes to keep container after task completion (default: 60)
    autoCleanupEnabled: v.optional(v.boolean()), // Enable automatic cleanup (default: true)
    stopImmediatelyOnCompletion: v.optional(v.boolean()), // Stop containers immediately when tasks complete (default: false)
    minContainersToKeep: v.optional(v.number()), // Minimum containers to always keep alive (default: 0)
    createdAt: v.number(),
    updatedAt: v.number(),
    userId: v.string(),
    teamId: v.string(),
  }).index("by_team_user", ["teamId", "userId"]),

  // System and user comments attached to a task
  taskComments: defineTable({
    taskId: v.id("tasks"),
    content: v.string(),
    userId: v.string(), // "cmux" for system comments; otherwise the author user id
    teamId: v.string(),
    createdAt: v.number(),
    updatedAt: v.number(),
  })
    .index("by_task", ["taskId", "createdAt"]) // fetch comments for a task chronologically
    .index("by_team_task", ["teamId", "taskId", "createdAt"]) // scoped by team
    .index("by_team_user", ["teamId", "userId"]),

  comments: defineTable({
    url: v.string(), // Full URL of the website where comment was created
    page: v.string(), // Page URL/path where comment was created
    pageTitle: v.string(), // Page title for reference
    nodeId: v.string(), // CSS selector path to the element
    x: v.number(), // X position ratio within the element (0-1)
    y: v.number(), // Y position ratio within the element (0-1)
    content: v.string(), // Comment text content
    resolved: v.optional(v.boolean()), // Whether comment is resolved
    archived: v.optional(v.boolean()), // Whether comment is archived
    userId: v.string(), // User who created the comment
    teamId: v.string(),
    profileImageUrl: v.optional(v.string()), // User's profile image URL
    userAgent: v.string(), // Browser user agent
    screenWidth: v.number(), // Screen width when comment was created
    screenHeight: v.number(), // Screen height when comment was created
    devicePixelRatio: v.number(), // Device pixel ratio
    createdAt: v.number(),
    updatedAt: v.number(),
  })
    .index("by_url", ["url", "createdAt"])
    .index("by_page", ["page", "createdAt"])
    .index("by_user", ["userId", "createdAt"])
    .index("by_resolved", ["resolved", "createdAt"])
    .index("by_team_user", ["teamId", "userId"]),

  commentReplies: defineTable({
    commentId: v.id("comments"),
    userId: v.string(),
    teamId: v.string(),
    content: v.string(),
    createdAt: v.number(),
    updatedAt: v.number(),
  })
    .index("by_comment", ["commentId", "createdAt"])
    .index("by_user", ["userId", "createdAt"])
    .index("by_team_user", ["teamId", "userId"]),

  // GitHub App installation connections (team-scoped, but teamId may be set later)
  providerConnections: defineTable({
    teamId: v.optional(v.string()), // Canonical team UUID; may be set post-install
    connectedByUserId: v.optional(v.string()), // Stack user who linked the install (when known)
    type: v.literal("github_app"),
    installationId: v.number(),
    accountLogin: v.optional(v.string()), // org or user login
    accountId: v.optional(v.number()),
    accountType: v.optional(
      v.union(v.literal("User"), v.literal("Organization"))
    ),
    isActive: v.optional(v.boolean()),
    createdAt: v.number(),
    updatedAt: v.number(),
  })
    .index("by_installationId", ["installationId"]) // resolve installation -> connection
    .index("by_team", ["teamId"]) // list connections for team
    .index("by_team_type", ["teamId", "type"]),

  // Environments for teams
  environments: defineTable({
    name: v.string(), // Human-friendly environment name
    teamId: v.string(), // Team that owns this environment
    userId: v.string(), // User who created the environment
    morphSnapshotId: v.string(), // Morph snapshot identifier
    dataVaultKey: v.string(), // Key for StackAuth DataBook (stores encrypted env vars)
    selectedRepos: v.optional(v.array(v.string())), // List of repository full names
    description: v.optional(v.string()), // Optional description
    maintenanceScript: v.optional(v.string()),
    devScript: v.optional(v.string()),
    exposedPorts: v.optional(v.array(v.number())),
    createdAt: v.number(),
    updatedAt: v.number(),
  })
    .index("by_team", ["teamId", "createdAt"])
    .index("by_team_user", ["teamId", "userId"])
    .index("by_dataVaultKey", ["dataVaultKey"]),

  environmentSnapshotVersions: defineTable({
    environmentId: v.id("environments"),
    teamId: v.string(),
    morphSnapshotId: v.string(),
    version: v.number(),
    createdAt: v.number(),
    createdByUserId: v.string(),
    label: v.optional(v.string()),
    maintenanceScript: v.optional(v.string()),
    devScript: v.optional(v.string()),
  })
    .index("by_environment_version", ["environmentId", "version"])
    .index("by_environment_createdAt", ["environmentId", "createdAt"])
    .index("by_team_createdAt", ["teamId", "createdAt"])
    .index("by_team_snapshot", ["teamId", "morphSnapshotId"]),

  // Webhook deliveries for idempotency and auditing
  webhookDeliveries: defineTable({
    provider: v.string(), // e.g. "github"
    deliveryId: v.string(), // X-GitHub-Delivery
    installationId: v.optional(v.number()),
    payloadHash: v.string(), // sha256 of payload body
    receivedAt: v.number(),
  }).index("by_deliveryId", ["deliveryId"]),

  // Short-lived, single-use install state tokens for mapping installation -> team
  installStates: defineTable({
    nonce: v.string(),
    teamId: v.string(),
    userId: v.string(),
    iat: v.number(),
    exp: v.number(),
    status: v.union(
      v.literal("pending"),
      v.literal("used"),
      v.literal("expired")
    ),
    createdAt: v.number(),
  }).index("by_nonce", ["nonce"]),

  // Pull Requests ingested from GitHub (via webhook or backfill)
  pullRequests: defineTable({
    // Identity within provider and repo context
    provider: v.literal("github"),
    installationId: v.number(),
    repositoryId: v.optional(v.number()),
    repoFullName: v.string(), // owner/repo
    number: v.number(), // PR number
    providerPrId: v.optional(v.number()), // GitHub numeric id

    // Team scoping
    teamId: v.string(),

    // Core fields
    title: v.string(),
    state: v.union(v.literal("open"), v.literal("closed")),
    merged: v.optional(v.boolean()),
    draft: v.optional(v.boolean()),
    authorLogin: v.optional(v.string()),
    authorId: v.optional(v.number()),
    htmlUrl: v.optional(v.string()),

    // Branch and commit info
    baseRef: v.optional(v.string()),
    headRef: v.optional(v.string()),
    baseSha: v.optional(v.string()),
    headSha: v.optional(v.string()),
    mergeCommitSha: v.optional(v.string()),

    // Timestamps
    createdAt: v.optional(v.number()),
    updatedAt: v.optional(v.number()),
    closedAt: v.optional(v.number()),
    mergedAt: v.optional(v.number()),

    // Misc metrics
    commentsCount: v.optional(v.number()),
    reviewCommentsCount: v.optional(v.number()),
    commitsCount: v.optional(v.number()),
    additions: v.optional(v.number()),
    deletions: v.optional(v.number()),
    changedFiles: v.optional(v.number()),
  })
    .index("by_team", ["teamId", "updatedAt"]) // list by team, recent first client-side
    .index("by_team_state", ["teamId", "state", "updatedAt"]) // filter by state
    .index("by_team_repo_number", ["teamId", "repoFullName", "number"]) // upsert key
    .index("by_installation", ["installationId", "updatedAt"]) // debug/ops
    .index("by_repo", ["repoFullName", "updatedAt"]),

  // GitHub Actions workflow runs
  githubWorkflowRuns: defineTable({
    // Identity within provider and repo context
    provider: v.literal("github"),
    installationId: v.number(),
    repositoryId: v.optional(v.number()),
    repoFullName: v.string(), // owner/repo

    // Workflow run identity
    runId: v.number(), // GitHub's run ID
    runNumber: v.number(), // Run number within repo

    // Team scoping
    teamId: v.string(),

    // Workflow info
    workflowId: v.number(),
    workflowName: v.string(),

    // Run details
    name: v.optional(v.string()), // Run name (can be custom)
    event: v.string(), // Event that triggered the run (push, pull_request, etc.)
    status: v.optional(
      v.union(
        v.literal("queued"),
        v.literal("in_progress"),
        v.literal("completed"),
        v.literal("pending"),
        v.literal("waiting")
      )
    ),
    conclusion: v.optional(
      v.union(
        v.literal("success"),
        v.literal("failure"),
        v.literal("neutral"),
        v.literal("cancelled"),
        v.literal("skipped"),
        v.literal("timed_out"),
        v.literal("action_required")
      )
    ),

    // Branch and commit info
    headBranch: v.optional(v.string()),
    headSha: v.optional(v.string()),

    // URLs
    htmlUrl: v.optional(v.string()),

    // Timestamps
    createdAt: v.optional(v.number()),
    updatedAt: v.optional(v.number()),
    runStartedAt: v.optional(v.number()),
    runCompletedAt: v.optional(v.number()),

    // Run times (in seconds)
    runDuration: v.optional(v.number()),

    // Actor info
    actorLogin: v.optional(v.string()),
    actorId: v.optional(v.number()),

    // Triggering PR (if applicable)
    triggeringPrNumber: v.optional(v.number()),
  })
    .index("by_team", ["teamId", "updatedAt"]) // list by team, recent first
    .index("by_team_repo", ["teamId", "repoFullName", "updatedAt"]) // filter by repo
    .index("by_team_workflow", ["teamId", "workflowId", "updatedAt"]) // filter by workflow
    .index("by_installation", ["installationId", "updatedAt"]) // debug/ops
    .index("by_runId", ["runId"]) // unique lookup
    .index("by_repo_runNumber", ["repoFullName", "runNumber"]) // unique per repo
    .index("by_repo_sha", ["repoFullName", "headSha", "runStartedAt"]), // filter by SHA for PR

  // GitHub Check Runs (for Vercel, deployments, etc.)
  githubCheckRuns: defineTable({
    // Identity
    provider: v.literal("github"),
    installationId: v.number(),
    repositoryId: v.optional(v.number()),
    repoFullName: v.string(),
    checkRunId: v.number(), // GitHub check run ID

    // Team scoping
    teamId: v.string(),

    // Check run details
    name: v.string(), // Check name (e.g., "Vercel - cmux-client")
    status: v.optional(
      v.union(
        v.literal("queued"),
        v.literal("in_progress"),
        v.literal("completed"),
        v.literal("pending"),
        v.literal("waiting")
      )
    ),
    conclusion: v.optional(
      v.union(
        v.literal("success"),
        v.literal("failure"),
        v.literal("neutral"),
        v.literal("cancelled"),
        v.literal("skipped"),
        v.literal("timed_out"),
        v.literal("action_required")
      )
    ),

    // Commit info
    headSha: v.string(),

    // URLs
    htmlUrl: v.optional(v.string()),

    // Timestamps
    updatedAt: v.optional(v.number()),
    startedAt: v.optional(v.number()),
    completedAt: v.optional(v.number()),

    // App info (e.g., Vercel)
    appName: v.optional(v.string()),
    appSlug: v.optional(v.string()),

    // Triggering PR (if applicable)
    triggeringPrNumber: v.optional(v.number()),
  })
    .index("by_team", ["teamId", "updatedAt"])
    .index("by_team_repo", ["teamId", "repoFullName", "updatedAt"])
    .index("by_checkRunId", ["checkRunId"])
    .index("by_headSha", ["headSha", "updatedAt"]),

  // GitHub Deployments (Vercel, etc.)
  githubDeployments: defineTable({
    provider: v.literal("github"),
    installationId: v.number(),
    repositoryId: v.optional(v.number()),
    repoFullName: v.string(),
    deploymentId: v.number(),
    teamId: v.string(),

    // Deployment details
    sha: v.string(),
    ref: v.optional(v.string()),
    task: v.optional(v.string()),
    environment: v.optional(v.string()),
    description: v.optional(v.string()),

    // Creator info
    creatorLogin: v.optional(v.string()),

    // Timestamps
    createdAt: v.optional(v.number()),
    updatedAt: v.optional(v.number()),

    // Current status (from latest deployment_status)
    state: v.optional(
      v.union(
        v.literal("error"),
        v.literal("failure"),
        v.literal("pending"),
        v.literal("in_progress"),
        v.literal("queued"),
        v.literal("success")
      )
    ),
    statusDescription: v.optional(v.string()),
    targetUrl: v.optional(v.string()),
    environmentUrl: v.optional(v.string()),
    logUrl: v.optional(v.string()),

    // Triggering PR (if applicable)
    triggeringPrNumber: v.optional(v.number()),
  })
    .index("by_team", ["teamId", "updatedAt"])
    .index("by_team_repo", ["teamId", "repoFullName", "updatedAt"])
    .index("by_deploymentId", ["deploymentId"])
    .index("by_sha", ["sha", "updatedAt"]),

  // GitHub Commit Statuses (legacy status API)
  githubCommitStatuses: defineTable({
    provider: v.literal("github"),
    installationId: v.number(),
    repositoryId: v.optional(v.number()),
    repoFullName: v.string(),
    statusId: v.number(),
    teamId: v.string(),

    // Status details
    sha: v.string(),
    state: v.union(
      v.literal("error"),
      v.literal("failure"),
      v.literal("pending"),
      v.literal("success")
    ),
    context: v.string(),
    description: v.optional(v.string()),
    targetUrl: v.optional(v.string()),

    // Creator info
    creatorLogin: v.optional(v.string()),

    // Timestamps
    createdAt: v.optional(v.number()),
    updatedAt: v.optional(v.number()),

    // Triggering PR (if applicable)
    triggeringPrNumber: v.optional(v.number()),
  })
    .index("by_team", ["teamId", "updatedAt"])
    .index("by_team_repo", ["teamId", "repoFullName", "updatedAt"])
    .index("by_statusId", ["statusId"])
    .index("by_sha_context", ["sha", "context", "updatedAt"])
    .index("by_sha", ["sha", "updatedAt"]),
});

export default convexSchema;<|MERGE_RESOLUTION|>--- conflicted
+++ resolved
@@ -157,11 +157,7 @@
       v.object({
         devError: v.optional(v.string()),
         maintenanceError: v.optional(v.string()),
-<<<<<<< HEAD
       }),
-=======
-      })
->>>>>>> 785d55c4
     ),
     errorMessage: v.optional(v.string()), // Error message when run fails early
     userId: v.string(), // Link to user who created the run
