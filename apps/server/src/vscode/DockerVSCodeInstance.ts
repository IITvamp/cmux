--- conflicted
+++ resolved
@@ -258,33 +258,18 @@
     const containerInfo = await this.container.inspect();
     const ports = containerInfo.NetworkSettings.Ports;
 
-<<<<<<< HEAD
     const vscodePort = ports["39378/tcp"]?.[0]?.HostPort;
     const workerPort = ports["39377/tcp"]?.[0]?.HostPort;
+    const extensionPort = ports["39376/tcp"]?.[0]?.HostPort;
 
     if (!vscodePort) {
       console.error(`Available ports:`, ports);
       throw new Error("Failed to get VS Code port mapping for port 39378");
-=======
-    const vscodePort = ports["2376/tcp"]?.[0]?.HostPort;
-    const workerPort = ports["2377/tcp"]?.[0]?.HostPort;
-    const extensionPort = ports["2378/tcp"]?.[0]?.HostPort;
-
-    if (!vscodePort) {
-      console.error(`Available ports:`, ports);
-      containerMappings.delete(this.containerName);
-      throw new Error("Failed to get VS Code port mapping for port 2376");
->>>>>>> 403dbe54
     }
 
     if (!workerPort) {
       console.error(`Available ports:`, ports);
-<<<<<<< HEAD
       throw new Error("Failed to get worker port mapping for port 39377");
-=======
-      containerMappings.delete(this.containerName);
-      throw new Error("Failed to get worker port mapping for port 2377");
->>>>>>> 403dbe54
     }
 
     // Update the container mapping with actual ports
@@ -305,7 +290,7 @@
         ports: {
           vscode: vscodePort,
           worker: workerPort,
-          ...(extensionPort ? { extension: extensionPort } : {}),
+          extension: extensionPort,
         },
       });
     } catch (error) {
