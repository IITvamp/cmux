--- conflicted
+++ resolved
@@ -1,41 +1,9 @@
 import { api } from "@cmux/convex/api";
-<<<<<<< HEAD
+import { getMainServerSocketOptions } from "@cmux/shared/node/socket";
 import { exec } from "node:child_process";
-=======
-import {
-  ArchiveTaskSchema,
-  GitFullDiffRequestSchema,
-  GitHubCreateDraftPrSchema,
-  GitHubFetchBranchesSchema,
-  GitHubFetchReposSchema,
-  GitHubMergeBranchSchema,
-  ListFilesRequestSchema,
-  OpenInEditorSchema,
-  SpawnFromCommentSchema,
-  StartTaskSchema,
-  type AvailableEditors,
-  type ClientToServerEvents,
-  type FileInfo,
-  type InterServerEvents,
-  type ServerToClientEvents,
-  type SocketData,
-} from "@cmux/shared";
-import { getMainServerSocketOptions } from "@cmux/shared/node/socket";
-import fuzzysort from "fuzzysort";
-import { minimatch } from "minimatch";
-import { exec, spawn } from "node:child_process";
-import { promises as fs } from "node:fs";
->>>>>>> 63f3bf66
 import { createServer } from "node:http";
 import { promisify } from "node:util";
 import { Server } from "socket.io";
-<<<<<<< HEAD
-import { getMainServerSocketOptions } from "@cmux/shared/node/socket";
-=======
-import { spawnAllAgents } from "./agentSpawner.js";
-import { stopContainersForRuns } from "./archiveTask.js";
-import { execWithEnv } from "./execWithEnv.js";
->>>>>>> 63f3bf66
 import { GitDiffManager } from "./gitDiff.js";
 import { createProxyApp, setupWebSocketProxy } from "./proxyApp.js";
 import { createSocketIOTransport } from "./transports/socketio-transport.js";
