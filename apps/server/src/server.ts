--- conflicted
+++ resolved
@@ -1,38 +1,19 @@
-<<<<<<< HEAD
 import { api } from '@cmux/convex/api'
 import { exec } from 'node:child_process'
 import { createServer } from 'node:http'
 import { promisify } from 'node:util'
-import { GitDiffManager } from './gitDiff.js'
-import { createProxyApp, setupWebSocketProxy } from './proxyApp.js'
-import { setupSocketHandlers } from './socket-handlers.js'
-import { createSocketIOTransport } from './transports/socketio-transport.js'
-import { getConvex } from './utils/convexClient.js'
-import { dockerLogger, serverLogger } from './utils/fileLogger.js'
-import { waitForConvex } from './utils/waitForConvex.js'
-import { DockerVSCodeInstance } from './vscode/DockerVSCodeInstance.js'
-import { VSCodeInstance } from './vscode/VSCodeInstance.js'
-import { getRustTime } from './native/core.js'
+import { GitDiffManager } from './gitDiff'
+import { getRustTime } from './native/core'
+import { createProxyApp, setupWebSocketProxy } from './proxyApp'
+import { setupSocketHandlers } from './socket-handlers'
+import { createSocketIOTransport } from './transports/socketio-transport'
+import { getConvex } from './utils/convexClient'
+import { dockerLogger, serverLogger } from './utils/fileLogger'
+import { waitForConvex } from './utils/waitForConvex'
+import { DockerVSCodeInstance } from './vscode/DockerVSCodeInstance'
+import { VSCodeInstance } from './vscode/VSCodeInstance'
 
 const execAsync = promisify(exec)
-=======
-import { api } from "@cmux/convex/api";
-import { exec } from "node:child_process";
-import { createServer } from "node:http";
-import { promisify } from "node:util";
-import { GitDiffManager } from "./gitDiff";
-import { getRustTime } from "./native/core";
-import { createProxyApp, setupWebSocketProxy } from "./proxyApp";
-import { setupSocketHandlers } from "./socket-handlers";
-import { createSocketIOTransport } from "./transports/socketio-transport";
-import { getConvex } from "./utils/convexClient";
-import { dockerLogger, serverLogger } from "./utils/fileLogger";
-import { waitForConvex } from "./utils/waitForConvex";
-import { DockerVSCodeInstance } from "./vscode/DockerVSCodeInstance";
-import { VSCodeInstance } from "./vscode/VSCodeInstance";
-
-const execAsync = promisify(exec);
->>>>>>> a3073134
 
 export type GitRepoInfo = {
   path: string
