--- conflicted
+++ resolved
@@ -8,54 +8,28 @@
 import type {
   WorkerCreateTerminal,
   WorkerTerminalFailed,
-<<<<<<< HEAD
 } from '@cmux/shared/worker-schemas'
 import { getApiEnvironmentsByIdVars } from '@cmux/www-openapi-client'
 import { parse as parseDotenv } from 'dotenv'
-import { sanitizeTmuxSessionName } from './sanitizeTmuxSessionName.js'
-=======
-  WorkerTerminalIdle,
-} from "@cmux/shared/worker-schemas";
-import { getApiEnvironmentsByIdVars } from "@cmux/www-openapi-client";
-import { parse as parseDotenv } from "dotenv";
-import { handleTaskCompletion } from "./handle-task-completion";
-import { sanitizeTmuxSessionName } from "./sanitizeTmuxSessionName";
->>>>>>> a3073134
+import { sanitizeTmuxSessionName } from './sanitizeTmuxSessionName'
 import {
   generateNewBranchName,
   generateUniqueBranchNames,
   generateUniqueBranchNamesFromTitle,
-<<<<<<< HEAD
 } from './utils/branchNameGenerator.js'
 import { getConvex } from './utils/convexClient.js'
 import { retryOnOptimisticConcurrency } from './utils/convexRetry.js'
 import { serverLogger } from './utils/fileLogger.js'
-=======
-} from "./utils/branchNameGenerator";
-import { getConvex } from "./utils/convexClient";
-import { retryOnOptimisticConcurrency } from "./utils/convexRetry";
-import { serverLogger } from "./utils/fileLogger";
->>>>>>> a3073134
 import {
   getAuthHeaderJson,
   getAuthToken,
   runWithAuth,
-<<<<<<< HEAD
-} from './utils/requestContext.js'
-import { env as serverEnv } from './utils/server-env.js'
-import { getWwwClient } from './utils/wwwClient.js'
-import { CmuxVSCodeInstance } from './vscode/CmuxVSCodeInstance.js'
-import { DockerVSCodeInstance } from './vscode/DockerVSCodeInstance.js'
-import { VSCodeInstance } from './vscode/VSCodeInstance.js'
-import { getWorktreePath, setupProjectWorkspace } from './workspace.js'
-=======
-} from "./utils/requestContext";
-import { getWwwClient } from "./utils/wwwClient";
-import { CmuxVSCodeInstance } from "./vscode/CmuxVSCodeInstance";
-import { DockerVSCodeInstance } from "./vscode/DockerVSCodeInstance";
-import { VSCodeInstance } from "./vscode/VSCodeInstance";
-import { getWorktreePath, setupProjectWorkspace } from "./workspace";
->>>>>>> a3073134
+} from './utils/requestContext'
+import { getWwwClient } from './utils/wwwClient'
+import { CmuxVSCodeInstance } from './vscode/CmuxVSCodeInstance'
+import { DockerVSCodeInstance } from './vscode/DockerVSCodeInstance'
+import { VSCodeInstance } from './vscode/VSCodeInstance'
+import { getWorktreePath, setupProjectWorkspace } from './workspace'
 
 export interface AgentSpawnResult {
   agentName: string
