--- conflicted
+++ resolved
@@ -657,7 +657,6 @@
             `[AgentSpawner] Updated taskRun ${taskRunId} as completed after ${data.elapsedMs}ms`
           );
 
-<<<<<<< HEAD
           // Check if all runs are complete and evaluate crown
           const taskRunData = await convex.query(api.taskRuns.get, {
             id: taskRunId as Id<"taskRuns">,
@@ -668,33 +667,18 @@
             });
           }
 
-          // Wait a bit to ensure all file changes are saved
-          serverLogger.info(
-            `[AgentSpawner] Waiting 2 seconds before auto-commit to ensure all changes are saved...`
-          );
-          await new Promise((resolve) => setTimeout(resolve, 2000));
-
-          // Auto-commit changes (only push if crowned)
-          await performAutoCommitAndPush(
-            vscodeInstance,
-            agent,
-            taskRunId,
-            options.taskDescription,
-            worktreePath
-          );
-=======
           const ENABLE_AUTO_COMMIT = false;
 
           if (ENABLE_AUTO_COMMIT) {
-            // Auto-commit and push changes in VSCode editor
+            // Auto-commit changes (only push if crowned)
             await performAutoCommitAndPush(
               vscodeInstance,
               agent,
               taskRunId,
-              options.taskDescription
+              options.taskDescription,
+            worktreePath
             );
           }
->>>>>>> 7fbadf5c
 
           // Schedule container stop based on settings
           const containerSettings = await convex.query(
