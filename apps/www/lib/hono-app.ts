--- conflicted
+++ resolved
@@ -6,11 +6,7 @@
   usersRouter,
   morphRouter,
 } from "@/lib/routes/index";
-<<<<<<< HEAD
-import { integrationsRouter } from "@/lib/routes/integrations.route";
 import { vscodeSettingsRouter } from "@/lib/routes/vscode-settings.route";
-=======
->>>>>>> 53073045
 import { stackServerApp } from "@/lib/utils/stack";
 import { swaggerUI } from "@hono/swagger-ui";
 import { OpenAPIHono } from "@hono/zod-openapi";
