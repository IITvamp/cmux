--- conflicted
+++ resolved
@@ -1,10 +1,6 @@
 "use client";
 
-<<<<<<< HEAD
-import { useEffect, useState } from "react";
-=======
 import clientPackageJson from "../../client/package.json" assert { type: "json" };
->>>>>>> 7f35084e
 
 import { ClientIcon } from "@/components/client-icon";
 import CmuxLogo from "@/components/logo/cmux-logo";
@@ -15,109 +11,6 @@
 import cmuxDemo1 from "@/docs/assets/cmux-demo-1.png";
 import cmuxDemo5 from "@/docs/assets/cmux-demo-5.png";
 
-<<<<<<< HEAD
-const GITHUB_LATEST_RELEASE_URL = "https://api.github.com/repos/manaflow-ai/cmux/releases/latest";
-const GITHUB_RELEASE_PAGE_URL = "https://github.com/manaflow-ai/cmux/releases/latest";
-
-type GitHubReleaseAsset = {
-  browser_download_url: string;
-  name: string;
-};
-
-type GitHubReleaseResponse = {
-  assets: GitHubReleaseAsset[];
-  html_url: string;
-  tag_name: string;
-};
-
-const isGitHubReleaseAsset = (value: unknown): value is GitHubReleaseAsset => {
-  if (typeof value !== "object" || value === null) {
-    return false;
-  }
-
-  const record = value as Record<string, unknown>;
-  return typeof record.name === "string" && typeof record.browser_download_url === "string";
-};
-
-const isGitHubReleaseResponse = (value: unknown): value is GitHubReleaseResponse => {
-  if (typeof value !== "object" || value === null) {
-    return false;
-  }
-
-  const record = value as Record<string, unknown>;
-  if (typeof record.tag_name !== "string" || typeof record.html_url !== "string") {
-    return false;
-  }
-
-  if (!Array.isArray(record.assets) || !record.assets.every(isGitHubReleaseAsset)) {
-    return false;
-  }
-
-  return true;
-};
-
-const MAC_ASSET_KEYWORDS = ["mac", "macos", "darwin", "osx", ".dmg"];
-
-const findMacArm64Asset = (assets: GitHubReleaseAsset[]): GitHubReleaseAsset | undefined =>
-  assets.find(({ name }) => {
-    const normalizedName = name.toLowerCase();
-    return normalizedName.includes("arm64") && MAC_ASSET_KEYWORDS.some((keyword) => normalizedName.includes(keyword));
-  });
-
-const normalizeVersion = (tag: string): string => (tag.startsWith("v") ? tag.slice(1) : tag);
-
-
-export default function LandingPage() {
-  const [macDownloadUrl, setMacDownloadUrl] = useState<string>(GITHUB_RELEASE_PAGE_URL);
-  const [latestVersion, setLatestVersion] = useState<string | null>(null);
-
-  useEffect(() => {
-    let isMounted = true;
-
-    const fetchLatestRelease = async () => {
-      try {
-        const response = await fetch(GITHUB_LATEST_RELEASE_URL, {
-          headers: {
-            Accept: "application/vnd.github+json",
-          },
-        });
-
-        if (!response.ok) {
-          throw new Error(`Failed to fetch release (${response.status})`);
-        }
-
-        const payload = await response.json();
-
-        if (!isGitHubReleaseResponse(payload) || !isMounted) {
-          return;
-        }
-
-        const asset = findMacArm64Asset(payload.assets);
-        const releaseVersion = normalizeVersion(payload.tag_name);
-
-        if (asset) {
-          setMacDownloadUrl(asset.browser_download_url);
-        } else {
-          setMacDownloadUrl(payload.html_url);
-        }
-
-        setLatestVersion(releaseVersion);
-      } catch (_error) {
-        if (!isMounted) {
-          return;
-        }
-
-        setMacDownloadUrl(GITHUB_RELEASE_PAGE_URL);
-      }
-    };
-
-    void fetchLatestRelease();
-
-    return () => {
-      isMounted = false;
-    };
-  }, []);
-=======
 const RELEASE_PAGE_URL = "https://github.com/manaflow-ai/cmux/releases/latest";
 
 const normalizeVersion = (tag: string): string => (tag.startsWith("v") ? tag.slice(1) : tag);
@@ -152,7 +45,6 @@
 
 export default function LandingPage() {
   const { macDownloadUrl, latestVersion } = RELEASE_INFO;
->>>>>>> 7f35084e
 
   return (
     <div className="min-h-dvh bg-background text-foreground overflow-y-auto">
