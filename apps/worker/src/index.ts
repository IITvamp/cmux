--- conflicted
+++ resolved
@@ -11,7 +11,6 @@
   type WorkerHeartbeat,
   type WorkerRegister,
   type WorkerToServerEvents,
-<<<<<<< HEAD
 } from '@cmux/shared'
 import { AGENT_CONFIGS } from '@cmux/shared/agentConfig'
 
@@ -20,22 +19,10 @@
 import * as xtermHeadless from '@xterm/headless'
 import express from 'express'
 import multer from 'multer'
-=======
-} from "@cmux/shared";
-import { AGENT_CONFIGS } from "@cmux/shared/agentConfig";
-
-import { getWorkerServerSocketOptions } from "@cmux/shared/node/socket";
-import { startAmpProxy } from "@cmux/shared/src/providers/amp/start-amp-proxy.ts";
-import { SerializeAddon } from "@xterm/addon-serialize";
-import * as xtermHeadless from "@xterm/headless";
-import express from "express";
-import multer from "multer";
->>>>>>> a3073134
 import {
   exec,
   spawn,
   type ChildProcessWithoutNullStreams,
-<<<<<<< HEAD
 } from 'node:child_process'
 import { promises as fs } from 'node:fs'
 import { createServer } from 'node:http'
@@ -49,32 +36,10 @@
 import { runWorkerExec } from './execRunner.js'
 import { FileWatcher, computeGitDiff, getFileWithDiff } from './fileWatcher.js'
 import { log } from './logger.js'
-import {
-  handleWorkerTaskCompletion,
-  registerTaskRunContext,
-} from './crown/workflow.js'
 
 const execAsync = promisify(exec)
 
 const Terminal = xtermHeadless.Terminal
-=======
-} from "node:child_process";
-import { promises as fs } from "node:fs";
-import { createServer } from "node:http";
-import { cpus, platform, totalmem } from "node:os";
-import * as path from "node:path";
-import { promisify } from "node:util";
-import { Server, type Namespace, type Socket } from "socket.io";
-import { checkDockerReadiness } from "./checkDockerReadiness";
-import { detectTerminalIdle } from "./detectTerminalIdle";
-import { runWorkerExec } from "./execRunner";
-import { FileWatcher, computeGitDiff, getFileWithDiff } from "./fileWatcher";
-import { log } from "./logger";
-
-const execAsync = promisify(exec);
-
-const Terminal = xtermHeadless.Terminal;
->>>>>>> a3073134
 
 // Configuration
 const WORKER_ID = process.env.WORKER_ID || `worker-${Date.now()}`
