import { is } from "@electron-toolkit/utils";
<<<<<<< HEAD
import { app, BrowserWindow, dialog, net, session, shell } from "electron";
=======
import {
  app,
  BrowserWindow,
  nativeImage,
  net,
  session,
  shell,
  type BrowserWindowConstructorOptions,
} from "electron";
>>>>>>> 53073045
import path, { join } from "node:path";
import { pathToFileURL } from "node:url";
import { autoUpdater as updater } from "electron-updater";
import {
  createRemoteJWKSet,
  decodeJwt,
  jwtVerify,
  type JWTPayload,
} from "jose";

// Use a cookieable HTTPS origin intercepted locally instead of a custom scheme.
const PARTITION = "persist:cmux";
const APP_HOST = "cmux.local";

let rendererLoaded = false;
let pendingProtocolUrl: string | null = null;
let mainWindow: BrowserWindow | null = null;

function resolveResourcePath(rel: string) {
  // Prod: packaged resources directory; Dev: look under client/assets
  if (app.isPackaged) return path.join(process.resourcesPath, rel);
  return path.join(app.getAppPath(), "assets", rel);
}

async function handleOrQueueProtocolUrl(url: string) {
  if (mainWindow && rendererLoaded) {
    await handleProtocolUrl(url);
  } else {
    pendingProtocolUrl = url;
  }
}

function createWindow(): void {
  const windowOptions: BrowserWindowConstructorOptions = {
    width: 1200,
    height: 800,
    show: false,
    autoHideMenuBar: true,
    titleBarStyle: "hiddenInset",
    trafficLightPosition: { x: 12, y: 10 },
    webPreferences: {
      preload: join(__dirname, "../preload/index.cjs"),
      sandbox: false,
      contextIsolation: true,
      nodeIntegration: false,
      partition: PARTITION,
    },
  };

  // Use only the icon from cmux-logos iconset.
  const iconPng = resolveResourcePath(
    "cmux-logos/cmux.iconset/icon_512x512.png"
  );
  if (process.platform !== "darwin") {
    windowOptions.icon = iconPng;
  }

  mainWindow = new BrowserWindow(windowOptions);

  mainWindow.on("ready-to-show", () => {
    mainWindow?.show();
  });

  // Once the renderer is loaded, process any queued deep-link
  mainWindow.webContents.on("did-finish-load", () => {
    rendererLoaded = true;
    if (pendingProtocolUrl) {
      void handleProtocolUrl(pendingProtocolUrl);
      pendingProtocolUrl = null;
    }
  });

  mainWindow.webContents.setWindowOpenHandler((details) => {
    shell.openExternal(details.url);
    return { action: "deny" };
  });

  if (is.dev && process.env["ELECTRON_RENDERER_URL"]) {
    mainWindow.loadURL(process.env["ELECTRON_RENDERER_URL"]);
  } else {
    // In production, serve the renderer over HTTPS on a private host which we
    // intercept and back with local files (supports cookies).
    mainWindow.loadURL(`https://${APP_HOST}/index.html`);
  }
}

app.on("open-url", (_event, url) => {
  handleOrQueueProtocolUrl(url);
});

app.whenReady().then(() => {
  // When packaged, electron-vite outputs the renderer to out/renderer
  // which is bundled inside app.asar (referenced by app.getAppPath()).
  const baseDir = path.join(app.getAppPath(), "out", "renderer");

  // Set Dock icon from iconset on macOS.
  if (process.platform === "darwin") {
    const iconPng = resolveResourcePath(
      "cmux-logos/cmux.iconset/icon_512x512.png"
    );
    const img = nativeImage.createFromPath(iconPng);
    if (!img.isEmpty()) app.dock?.setIcon(img);
  }

  const ses = session.fromPartition(PARTITION);
  // Intercept HTTPS for our private host and serve local files; pass-through others.
  ses.protocol.handle("https", async (req) => {
    const u = new URL(req.url);
    if (u.hostname !== APP_HOST) return net.fetch(req);
    const pathname = u.pathname === "/" ? "/index.html" : u.pathname;
    const fsPath = path.normalize(
      path.join(baseDir, decodeURIComponent(pathname))
    );
    const rel = path.relative(baseDir, fsPath);
    if (!rel || rel.startsWith("..") || path.isAbsolute(rel)) {
      return new Response("Not found", { status: 404 });
    }
    return net.fetch(pathToFileURL(fsPath).toString());
  });

  app.on("activate", function () {
    if (BrowserWindow.getAllWindows().length === 0) createWindow();
  });

  // Configure auto updates when packaged.
  setupAutoUpdates();
});

app.on("window-all-closed", () => {
  if (process.platform !== "darwin") {
    app.quit();
  }
});

// Simple in-memory cache of RemoteJWKSet by issuer
const jwksCache = new Map<string, ReturnType<typeof createRemoteJWKSet>>();

function jwksForIssuer(issuer: string) {
  const base = issuer.endsWith("/") ? issuer : issuer + "/";
  // Stack Auth exposes JWKS at <issuer>/.well-known/jwks.json
  const url = new URL(".well-known/jwks.json", base);
  let jwks = jwksCache.get(url.toString());
  if (!jwks) {
    jwks = createRemoteJWKSet(url);
    jwksCache.set(url.toString(), jwks);
  }
  return jwks;
}

async function verifyJwtAndGetPayload(
  token: string
): Promise<JWTPayload | null> {
  try {
    const decoded = decodeJwt(token);
    const iss = decoded.iss;
    if (!iss) return null;
    const JWKS = jwksForIssuer(iss);
    const { payload } = await jwtVerify(token, JWKS, { issuer: iss });
    return payload;
  } catch {
    return null;
  }
}

async function handleProtocolUrl(url: string): Promise<void> {
  if (!mainWindow) {
    // Should not happen due to queuing, but guard anyway
    pendingProtocolUrl = url;
    return;
  }

  const urlObj = new URL(url);

  if (urlObj.hostname === "auth-callback") {
    // Check for the full URL parameter
    const stackRefresh = urlObj.searchParams.get(`stack_refresh`);
    const stackAccess = urlObj.searchParams.get("stack_access");

    if (stackRefresh && stackAccess) {
      // Determine a cookieable URL. Prefer our custom cmux:// origin when not
      // running against an http(s) dev server.
      const currentUrl = mainWindow.webContents.getURL();

      const [refreshPayload, accessPayload] = await Promise.all([
        verifyJwtAndGetPayload(stackRefresh),
        verifyJwtAndGetPayload(stackAccess),
      ]);

      if (refreshPayload && accessPayload) {
        const refreshExp =
          typeof refreshPayload.exp === "number" &&
          Number.isFinite(refreshPayload.exp)
            ? refreshPayload.exp
            : undefined;
        const accessExp =
          typeof accessPayload.exp === "number" &&
          Number.isFinite(accessPayload.exp)
            ? accessPayload.exp
            : undefined;

        mainWindow.webContents.session.cookies.set({
          url: currentUrl,
          name: `stack-refresh-8a877114-b905-47c5-8b64-3a2d90679577`,
          value: stackRefresh,
          expirationDate: refreshExp,
        });

        mainWindow.webContents.session.cookies.set({
          url: currentUrl,
          name: "stack-access",
          value: stackAccess,
          expirationDate: accessExp,
        });
      }
    }
  }
}

function setupAutoUpdates(): void {
  if (!app.isPackaged) return;

  try {
    app.setAppUserModelId("com.cmux.app");
  } catch {
    // ignore
  }

  // Unified updater for macOS, Windows, and Linux using GitHub provider via app-update.yml
  try {
    updater.autoDownload = true;
    updater.on("error", (err) => {
      if (err) console.error("AutoUpdater error:", (err as Error).message);
    });
    updater.on("update-downloaded", () => {
      const dialogOpts = {
        type: "info" as const,
        buttons: ["Restart", "Later"],
        title: "Application Update",
        message: "Update ready to install",
        detail:
          "A new version has been downloaded. Restart to apply the update.",
      };
      dialog.showMessageBox(dialogOpts).then((ret) => {
        if (ret.response === 0) updater.quitAndInstall();
      });
    });
    void updater.checkForUpdates();
    const tenMinutes = 10 * 60 * 1000;
    setInterval(() => void updater.checkForUpdates(), tenMinutes);
  } catch (e) {
    console.error("Failed to initialize auto-updater", e);
  }
}<|MERGE_RESOLUTION|>--- conflicted
+++ resolved
@@ -1,17 +1,14 @@
 import { is } from "@electron-toolkit/utils";
-<<<<<<< HEAD
-import { app, BrowserWindow, dialog, net, session, shell } from "electron";
-=======
 import {
   app,
   BrowserWindow,
+  dialog,
   nativeImage,
   net,
   session,
   shell,
   type BrowserWindowConstructorOptions,
 } from "electron";
->>>>>>> 53073045
 import path, { join } from "node:path";
 import { pathToFileURL } from "node:url";
 import { autoUpdater as updater } from "electron-updater";
