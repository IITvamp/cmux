import { is } from "@electron-toolkit/utils";
import {
  app,
  BrowserWindow,
  dialog,
  nativeImage,
  net,
  session,
  shell,
  type BrowserWindowConstructorOptions,
} from "electron";
<<<<<<< HEAD
import path, { join } from "node:path";
import { pathToFileURL } from "node:url";
import { autoUpdater as updater } from "electron-updater";
=======
>>>>>>> f03fde51
import {
  createRemoteJWKSet,
  decodeJwt,
  jwtVerify,
  type JWTPayload,
} from "jose";
import path, { join } from "node:path";
import { pathToFileURL } from "node:url";
import util from "node:util";
import { env } from "./electron-main-env";

// Use a cookieable HTTPS origin intercepted locally instead of a custom scheme.
const PARTITION = "persist:cmux";
const APP_HOST = "cmux.local";

let rendererLoaded = false;
let pendingProtocolUrl: string | null = null;
let mainWindow: BrowserWindow | null = null;

function resolveResourcePath(rel: string) {
  // Prod: packaged resources directory; Dev: look under client/assets
  if (app.isPackaged) return path.join(process.resourcesPath, rel);
  return path.join(app.getAppPath(), "assets", rel);
}

// Lightweight logger that prints to the main process stdout and mirrors
// into the renderer console (via preload listener) when available.
type LogLevel = "log" | "warn" | "error";
function emitToRenderer(level: LogLevel, message: string) {
  try {
    if (mainWindow && !mainWindow.isDestroyed()) {
      mainWindow.webContents.send("main-log", { level, message });
    }
  } catch {
    // ignore mirror failures
  }
}

function formatArgs(args: unknown[]): string {
  const ts = new Date().toISOString();
  const body = args
    .map((a) =>
      typeof a === "string" ? a : util.inspect(a, { depth: 3, colors: false })
    )
    .join(" ");
  return `[${ts}] ${body}`;
}

export function mainLog(...args: unknown[]) {
  const line = formatArgs(args);

  console.log("[MAIN]", line);
  emitToRenderer("log", `[MAIN] ${line}`);
}

export function mainWarn(...args: unknown[]) {
  const line = formatArgs(args);

  console.warn("[MAIN]", line);
  emitToRenderer("warn", `[MAIN] ${line}`);
}

export function mainError(...args: unknown[]) {
  const line = formatArgs(args);

  console.error("[MAIN]", line);
  emitToRenderer("error", `[MAIN] ${line}`);
}

async function handleOrQueueProtocolUrl(url: string) {
  if (mainWindow && rendererLoaded) {
    mainLog("Handling protocol URL immediately", { url });
    await handleProtocolUrl(url);
  } else {
    mainLog("Queueing protocol URL until renderer ready", { url });
    pendingProtocolUrl = url;
  }
}

function createWindow(): void {
  const windowOptions: BrowserWindowConstructorOptions = {
    width: 1200,
    height: 800,
    show: false,
    autoHideMenuBar: true,
    titleBarStyle: "hiddenInset",
    trafficLightPosition: { x: 12, y: 10 },
    webPreferences: {
      preload: join(__dirname, "../preload/index.cjs"),
      sandbox: false,
      contextIsolation: true,
      nodeIntegration: false,
      partition: PARTITION,
    },
  };

  // Use only the icon from cmux-logos iconset.
  const iconPng = resolveResourcePath(
    "cmux-logos/cmux.iconset/icon_512x512.png"
  );
  if (process.platform !== "darwin") {
    windowOptions.icon = iconPng;
  }

  mainWindow = new BrowserWindow(windowOptions);

  mainWindow.on("ready-to-show", () => {
    mainLog("Window ready-to-show");
    mainWindow?.show();
  });

  // Once the renderer is loaded, process any queued deep-link
  mainWindow.webContents.on("did-finish-load", () => {
    mainLog("Renderer finished load");
    rendererLoaded = true;
    if (pendingProtocolUrl) {
      mainLog("Processing queued protocol URL", { url: pendingProtocolUrl });
      void handleProtocolUrl(pendingProtocolUrl);
      pendingProtocolUrl = null;
    }
  });

  mainWindow.webContents.on("did-navigate", (_e, url) => {
    mainLog("did-navigate", { url });
  });

  mainWindow.webContents.setWindowOpenHandler((details) => {
    shell.openExternal(details.url);
    return { action: "deny" };
  });

  if (is.dev && process.env["ELECTRON_RENDERER_URL"]) {
    const url = process.env["ELECTRON_RENDERER_URL"]!;
    mainLog("Loading renderer (dev)", { url });
    mainWindow.loadURL(url);
  } else {
    // In production, serve the renderer over HTTPS on a private host which we
    // intercept and back with local files (supports cookies).
    mainLog("Loading renderer (prod)", { host: APP_HOST });
    mainWindow.loadURL(`https://${APP_HOST}/index.html`);
  }
}

app.on("open-url", (_event, url) => {
  handleOrQueueProtocolUrl(url);
});

app.whenReady().then(() => {
  // When packaged, electron-vite outputs the renderer to out/renderer
  // which is bundled inside app.asar (referenced by app.getAppPath()).
  const baseDir = path.join(app.getAppPath(), "out", "renderer");

  // Set Dock icon from iconset on macOS.
  if (process.platform === "darwin") {
    const iconPng = resolveResourcePath(
      "cmux-logos/cmux.iconset/icon_512x512.png"
    );
    const img = nativeImage.createFromPath(iconPng);
    if (!img.isEmpty()) app.dock?.setIcon(img);
  }

  const ses = session.fromPartition(PARTITION);
  // Intercept HTTPS for our private host and serve local files; pass-through others.
  ses.protocol.handle("https", async (req) => {
    mainLog("Protocol handler invoked", { url: req.url });
    const u = new URL(req.url);
    if (u.hostname !== APP_HOST) return net.fetch(req);
    const pathname = u.pathname === "/" ? "/index.html" : u.pathname;
    const fsPath = path.normalize(
      path.join(baseDir, decodeURIComponent(pathname))
    );
    const rel = path.relative(baseDir, fsPath);
    if (!rel || rel.startsWith("..") || path.isAbsolute(rel)) {
      mainWarn("Blocked path outside baseDir", { fsPath, baseDir });
      return new Response("Not found", { status: 404 });
    }
    mainLog("Serving local file", { fsPath });
    return net.fetch(pathToFileURL(fsPath).toString());
  });

  // Create the initial window.
  if (BrowserWindow.getAllWindows().length === 0) createWindow();

  app.on("activate", function () {
    if (BrowserWindow.getAllWindows().length === 0) createWindow();
  });

  // Configure auto updates when packaged.
  setupAutoUpdates();
});

app.on("window-all-closed", () => {
  if (process.platform !== "darwin") {
    app.quit();
  }
});

// Simple in-memory cache of RemoteJWKSet by issuer
const jwksCache = new Map<string, ReturnType<typeof createRemoteJWKSet>>();

function jwksForIssuer(issuer: string) {
  const base = issuer.endsWith("/") ? issuer : issuer + "/";
  // Stack Auth exposes JWKS at <issuer>/.well-known/jwks.json
  const url = new URL(".well-known/jwks.json", base);
  let jwks = jwksCache.get(url.toString());
  if (!jwks) {
    jwks = createRemoteJWKSet(url);
    jwksCache.set(url.toString(), jwks);
  }
  return jwks;
}

async function verifyJwtAndGetPayload(
  token: string
): Promise<JWTPayload | null> {
  try {
    const decoded = decodeJwt(token);
    const iss = decoded.iss;
    if (!iss) return null;
    const JWKS = jwksForIssuer(iss);
    const { payload } = await jwtVerify(token, JWKS, { issuer: iss });
    return payload;
  } catch {
    return null;
  }
}

async function handleProtocolUrl(url: string): Promise<void> {
  if (!mainWindow) {
    // Should not happen due to queuing, but guard anyway
    mainWarn("handleProtocolUrl called with no window; queueing", { url });
    pendingProtocolUrl = url;
    return;
  }

  const urlObj = new URL(url);

  if (urlObj.hostname === "auth-callback") {
    const rawStackRefresh = urlObj.searchParams.get("stack_refresh");
    const rawStackAccess = urlObj.searchParams.get("stack_access");

    if (!rawStackRefresh || !rawStackAccess) {
      mainWarn("Aborting cookie set due to missing tokens");
      return;
    }

    // Check for the full URL parameter
    const stackRefresh = encodeURIComponent(rawStackRefresh);
    const stackAccess = encodeURIComponent(rawStackAccess);

    // Verify tokens with Stack JWKS and extract exp for cookie expiry.
    const [refreshPayload, accessPayload] = await Promise.all([
      verifyJwtAndGetPayload(stackRefresh),
      verifyJwtAndGetPayload(stackAccess),
    ]);

    if (refreshPayload?.exp === null || accessPayload?.exp === null) {
      mainWarn("Aborting cookie set due to invalid tokens");
      return;
    }

    // Determine a cookieable URL. Prefer our custom cmux:// origin when not
    // running against an http(s) dev server.
    const currentUrl = new URL(mainWindow.webContents.getURL());
    currentUrl.hash = "";
    const realUrl = currentUrl.toString() + "/";

    await Promise.all([
      mainWindow.webContents.session.cookies.remove(
        realUrl,
        `stack-refresh-${env.NEXT_PUBLIC_STACK_PROJECT_ID}`
      ),
      mainWindow.webContents.session.cookies.remove(realUrl, `stack-access`),
    ]);

    await Promise.all([
      mainWindow.webContents.session.cookies.set({
        url: realUrl,
        name: `stack-refresh-${env.NEXT_PUBLIC_STACK_PROJECT_ID}`,
        value: stackRefresh,
        expirationDate: refreshPayload?.exp,
        sameSite: "no_restriction",
        secure: true,
      }),
      mainWindow.webContents.session.cookies.set({
        url: realUrl,
        name: "stack-access",
        value: stackAccess,
        expirationDate: accessPayload?.exp,
        sameSite: "no_restriction",
        secure: true,
      }),
    ]);

    mainWindow.webContents.reload();
  }
}

function setupAutoUpdates(): void {
  if (!app.isPackaged) return;

  try {
    app.setAppUserModelId("com.cmux.app");
  } catch {
    // ignore
  }

  // Unified updater for macOS, Windows, and Linux using GitHub provider via app-update.yml
  try {
    updater.autoDownload = true;
    updater.on("error", (err) => {
      if (err) console.error("AutoUpdater error:", (err as Error).message);
    });
    updater.on("update-downloaded", () => {
      const dialogOpts = {
        type: "info" as const,
        buttons: ["Restart", "Later"],
        title: "Application Update",
        message: "Update ready to install",
        detail:
          "A new version has been downloaded. Restart to apply the update.",
      };
      dialog.showMessageBox(dialogOpts).then((ret) => {
        if (ret.response === 0) updater.quitAndInstall();
      });
    });
    void updater.checkForUpdates();
    const tenMinutes = 10 * 60 * 1000;
    setInterval(() => void updater.checkForUpdates(), tenMinutes);
  } catch (e) {
    console.error("Failed to initialize auto-updater", e);
  }
}<|MERGE_RESOLUTION|>--- conflicted
+++ resolved
@@ -9,12 +9,7 @@
   shell,
   type BrowserWindowConstructorOptions,
 } from "electron";
-<<<<<<< HEAD
-import path, { join } from "node:path";
-import { pathToFileURL } from "node:url";
 import { autoUpdater as updater } from "electron-updater";
-=======
->>>>>>> f03fde51
 import {
   createRemoteJWKSet,
   decodeJwt,
