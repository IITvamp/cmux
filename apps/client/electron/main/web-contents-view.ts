--- conflicted
+++ resolved
@@ -1,17 +1,3 @@
-<<<<<<< HEAD
-import { BrowserWindow, WebContentsView, ipcMain, type Rectangle, type WebContents } from "electron";
-import type {
-  ElectronDevToolsMode,
-  ElectronWebContentsEvent,
-  ElectronWebContentsState,
-} from "../../src/types/electron-webcontents";
-
-interface Logger {
-  log: (...args: unknown[]) => void;
-  warn: (...args: unknown[]) => void;
-  error: (...args: unknown[]) => void;
-}
-=======
 import {
   BrowserWindow,
   WebContentsView,
@@ -20,7 +6,11 @@
   type WebContents,
 } from "electron";
 import { applyChromeCamouflage, type Logger } from "./chrome-camouflage";
->>>>>>> 39589bce
+import type {
+  ElectronDevToolsMode,
+  ElectronWebContentsEvent,
+  ElectronWebContentsState,
+} from "../../src/types/electron-webcontents";
 
 interface RegisterOptions {
   logger: Logger;
