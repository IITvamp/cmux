import { Sidebar } from "@/components/Sidebar";
import { api } from "@cmux/convex/api";
import { type Doc } from "@cmux/convex/dataModel";
import { convexQuery } from "@convex-dev/react-query";
<<<<<<< HEAD
import { UserButton } from "@stackframe/stack";
import { useStackAuth } from "@/hooks/useStackAuth";
import { createFileRoute, Link, Outlet, useNavigate } from "@tanstack/react-router";
=======
import { createFileRoute, Outlet } from "@tanstack/react-router";
>>>>>>> 98f2cdd9
import { useQueries, useQuery } from "convex/react";
import { Suspense, useEffect, useMemo } from "react";

export const Route = createFileRoute("/_layout")({
  component: LayoutComponent,
  loader: async ({ context }) => {
    void context.queryClient.ensureQueryData(convexQuery(api.tasks.get, {}));
  },
});

function LayoutComponent() {
  const user = useStackAuth();
  const navigate = useNavigate();
  const tasks = useQuery(api.tasks.get, {});

  // Redirect to login if not authenticated
  useEffect(() => {
    if (!user) {
      navigate({ to: "/auth/login" });
    }
  }, [user, navigate]);

  // Sort tasks by creation date (newest first) and take the latest 5
  const recentTasks = useMemo(() => {
    return (
      tasks
        ?.filter((task) => task.createdAt)
        ?.sort((a, b) => (b.createdAt || 0) - (a.createdAt || 0)) || []
    );
  }, [tasks]);

  // Create queries object for all recent tasks with memoization
  const taskRunQueries = useMemo(() => {
    return recentTasks.reduce(
      (acc, task) => ({
        ...acc,
        [task._id]: {
          query: api.taskRuns.getByTask,
          args: { taskId: task._id },
        },
      }),
      {} as Record<
        string,
        { query: typeof api.taskRuns.getByTask; args: { taskId: string } }
      >
    );
  }, [recentTasks]);

  // Fetch task runs for all recent tasks using useQueries
  const taskRunResults = useQueries(taskRunQueries);

  // Map tasks with their respective runs
  const tasksWithRuns = useMemo(
    () =>
      recentTasks.map((task: Doc<"tasks">) => ({
        ...task,
        runs: taskRunResults[task._id] || [],
      })),
    [recentTasks, taskRunResults]
  );

  return (
    <>
      <div className="flex flex-row grow bg-white dark:bg-black">
<<<<<<< HEAD
        <div className="w-64 bg-neutral-50 dark:bg-black flex flex-col shrink-0">
          <div
            className="h-[50px] flex items-center pl-3 pr-1.5 pt-3"
            style={{ WebkitAppRegion: "drag" } as React.CSSProperties}
          >
            {isElectron && <div className="w-[68px]"></div>}
            <Link
              to="/dashboard"
              className="w-[50px] h-[25px] bg-black dark:bg-blue-800 text-white flex items-center justify-center font-medium rounded-lg text-xs select-none cursor-default"
              style={{ WebkitAppRegion: "no-drag" } as React.CSSProperties}
            >
              cmux
            </Link>
            <div className="grow"></div>
            <Link
              to="/dashboard"
              className="w-[25px] h-[25px] bg-neutral-200 dark:bg-neutral-700 rounded-lg flex items-center justify-center cursor-default"
              title="New task"
              style={{ WebkitAppRegion: "no-drag" } as React.CSSProperties}
            >
              <svg
                className="w-4 h-4 text-neutral-600 dark:text-neutral-300"
                fill="none"
                stroke="currentColor"
                viewBox="0 0 24 24"
              >
                <path
                  strokeLinecap="round"
                  strokeLinejoin="round"
                  strokeWidth={2}
                  d="M12 4v16m8-8H4"
                />
              </svg>
            </Link>
          </div>
          <nav className="flex-1 flex flex-col overflow-hidden">
            {/* Recent Tasks Section */}
            <div className="flex-1 overflow-y-auto px-3 py-1">
              <div className="flex items-center px-1 py-1">
                <span className="text-[10px] font-medium text-neutral-500 dark:text-neutral-500 uppercase tracking-[-0.005em] select-none">
                  Recent Tasks
                </span>
              </div>
              <div className="space-y-0.5">
                {tasks === undefined ? (
                  <TaskTreeSkeleton count={5} />
                ) : tasksWithRuns.length > 0 ? (
                  tasksWithRuns
                    .slice(0, 10)
                    .map((task) => <TaskTree key={task._id} task={task} />)
                ) : (
                  <p className="px-2 py-1.5 text-xs text-center text-neutral-500 dark:text-neutral-400 select-none">
                    No recent tasks
                  </p>
                )}
              </div>
            </div>
          </nav>

          <div className="p-4 border-t border-neutral-200 dark:border-neutral-800">
            {/* User Profile Section */}
            <div className="mb-4 flex items-center justify-between">
              <div className="flex items-center gap-3">
                <UserButton />
                <div className="text-sm">
                  <div className="font-medium text-neutral-900 dark:text-neutral-100">
                    {user?.displayName || user?.primaryEmail}
                  </div>
                  <div className="text-xs text-neutral-500 dark:text-neutral-400">
                    {user?.primaryEmail}
                  </div>
                </div>
              </div>
            </div>
            
            <Link
              to="/settings"
              className="flex items-center px-3 py-2 text-sm text-neutral-700 dark:text-neutral-300 rounded-lg select-none cursor-default"
            >
              <svg
                className="w-4 h-4 mr-3 text-neutral-500"
                fill="none"
                stroke="currentColor"
                viewBox="0 0 24 24"
              >
                <path
                  strokeLinecap="round"
                  strokeLinejoin="round"
                  strokeWidth={2}
                  d="M10.325 4.317c.426-1.756 2.924-1.756 3.35 0a1.724 1.724 0 002.573 1.066c1.543-.94 3.31.826 2.37 2.37a1.724 1.724 0 001.065 2.572c1.756.426 1.756 2.924 0 3.35a1.724 1.724 0 00-1.066 2.573c.94 1.543-.826 3.31-2.37 2.37a1.724 1.724 0 00-2.572 1.065c-.426 1.756-2.924 1.756-3.35 0a1.724 1.724 0 00-2.573-1.066c-1.543.94-3.31-.826-2.37-2.37a1.724 1.724 0 00-1.065-2.572c-1.756-.426-1.756-2.924 0-3.35a1.724 1.724 0 001.066-2.573c-.94-1.543.826-3.31 2.37-2.37.996.608 2.296.07 2.572-1.065z"
                />
              </svg>
              Settings
            </Link>
          </div>
        </div>
=======
        <Sidebar tasks={tasks} tasksWithRuns={tasksWithRuns} />
>>>>>>> 98f2cdd9

        {/* <div className="flex flex-col grow overflow-hidden bg-white dark:bg-neutral-950"> */}
        <Suspense fallback={<div>Loading...</div>}>
          <Outlet />
        </Suspense>
        {/* </div> */}
      </div>

      <button
        onClick={() => {
          const msg = window.prompt("Enter debug note");
          if (msg) {
            // Prefix allows us to easily grep in the console.

            console.log(`[USER NOTE] ${msg}`);
          }
        }}
        className="hidden"
        style={{
          position: "fixed",
          bottom: "16px",
          right: "16px",
          zIndex: 9999,
          background: "#ffbf00",
          color: "#000",
          border: "none",
          borderRadius: "4px",
          padding: "8px 12px",
          cursor: "default",
          fontSize: "12px",
          fontWeight: 600,
          boxShadow: "0 2px 4px rgba(0,0,0,0.15)",
        }}
      >
        Add Debug Note
      </button>
    </>
  );
}<|MERGE_RESOLUTION|>--- conflicted
+++ resolved
@@ -2,13 +2,9 @@
 import { api } from "@cmux/convex/api";
 import { type Doc } from "@cmux/convex/dataModel";
 import { convexQuery } from "@convex-dev/react-query";
-<<<<<<< HEAD
 import { UserButton } from "@stackframe/stack";
 import { useStackAuth } from "@/hooks/useStackAuth";
 import { createFileRoute, Link, Outlet, useNavigate } from "@tanstack/react-router";
-=======
-import { createFileRoute, Outlet } from "@tanstack/react-router";
->>>>>>> 98f2cdd9
 import { useQueries, useQuery } from "convex/react";
 import { Suspense, useEffect, useMemo } from "react";
 
@@ -73,106 +69,7 @@
   return (
     <>
       <div className="flex flex-row grow bg-white dark:bg-black">
-<<<<<<< HEAD
-        <div className="w-64 bg-neutral-50 dark:bg-black flex flex-col shrink-0">
-          <div
-            className="h-[50px] flex items-center pl-3 pr-1.5 pt-3"
-            style={{ WebkitAppRegion: "drag" } as React.CSSProperties}
-          >
-            {isElectron && <div className="w-[68px]"></div>}
-            <Link
-              to="/dashboard"
-              className="w-[50px] h-[25px] bg-black dark:bg-blue-800 text-white flex items-center justify-center font-medium rounded-lg text-xs select-none cursor-default"
-              style={{ WebkitAppRegion: "no-drag" } as React.CSSProperties}
-            >
-              cmux
-            </Link>
-            <div className="grow"></div>
-            <Link
-              to="/dashboard"
-              className="w-[25px] h-[25px] bg-neutral-200 dark:bg-neutral-700 rounded-lg flex items-center justify-center cursor-default"
-              title="New task"
-              style={{ WebkitAppRegion: "no-drag" } as React.CSSProperties}
-            >
-              <svg
-                className="w-4 h-4 text-neutral-600 dark:text-neutral-300"
-                fill="none"
-                stroke="currentColor"
-                viewBox="0 0 24 24"
-              >
-                <path
-                  strokeLinecap="round"
-                  strokeLinejoin="round"
-                  strokeWidth={2}
-                  d="M12 4v16m8-8H4"
-                />
-              </svg>
-            </Link>
-          </div>
-          <nav className="flex-1 flex flex-col overflow-hidden">
-            {/* Recent Tasks Section */}
-            <div className="flex-1 overflow-y-auto px-3 py-1">
-              <div className="flex items-center px-1 py-1">
-                <span className="text-[10px] font-medium text-neutral-500 dark:text-neutral-500 uppercase tracking-[-0.005em] select-none">
-                  Recent Tasks
-                </span>
-              </div>
-              <div className="space-y-0.5">
-                {tasks === undefined ? (
-                  <TaskTreeSkeleton count={5} />
-                ) : tasksWithRuns.length > 0 ? (
-                  tasksWithRuns
-                    .slice(0, 10)
-                    .map((task) => <TaskTree key={task._id} task={task} />)
-                ) : (
-                  <p className="px-2 py-1.5 text-xs text-center text-neutral-500 dark:text-neutral-400 select-none">
-                    No recent tasks
-                  </p>
-                )}
-              </div>
-            </div>
-          </nav>
-
-          <div className="p-4 border-t border-neutral-200 dark:border-neutral-800">
-            {/* User Profile Section */}
-            <div className="mb-4 flex items-center justify-between">
-              <div className="flex items-center gap-3">
-                <UserButton />
-                <div className="text-sm">
-                  <div className="font-medium text-neutral-900 dark:text-neutral-100">
-                    {user?.displayName || user?.primaryEmail}
-                  </div>
-                  <div className="text-xs text-neutral-500 dark:text-neutral-400">
-                    {user?.primaryEmail}
-                  </div>
-                </div>
-              </div>
-            </div>
-            
-            <Link
-              to="/settings"
-              className="flex items-center px-3 py-2 text-sm text-neutral-700 dark:text-neutral-300 rounded-lg select-none cursor-default"
-            >
-              <svg
-                className="w-4 h-4 mr-3 text-neutral-500"
-                fill="none"
-                stroke="currentColor"
-                viewBox="0 0 24 24"
-              >
-                <path
-                  strokeLinecap="round"
-                  strokeLinejoin="round"
-                  strokeWidth={2}
-                  d="M10.325 4.317c.426-1.756 2.924-1.756 3.35 0a1.724 1.724 0 002.573 1.066c1.543-.94 3.31.826 2.37 2.37a1.724 1.724 0 001.065 2.572c1.756.426 1.756 2.924 0 3.35a1.724 1.724 0 00-1.066 2.573c.94 1.543-.826 3.31-2.37 2.37a1.724 1.724 0 00-2.572 1.065c-.426 1.756-2.924 1.756-3.35 0a1.724 1.724 0 00-2.573-1.066c-1.543.94-3.31-.826-2.37-2.37a1.724 1.724 0 00-1.065-2.572c-1.756-.426-1.756-2.924 0-3.35a1.724 1.724 0 001.066-2.573c-.94-1.543.826-3.31 2.37-2.37.996.608 2.296.07 2.572-1.065z"
-                />
-              </svg>
-              Settings
-            </Link>
-          </div>
-        </div>
-=======
         <Sidebar tasks={tasks} tasksWithRuns={tasksWithRuns} />
->>>>>>> 98f2cdd9
 
         {/* <div className="flex flex-col grow overflow-hidden bg-white dark:bg-neutral-950"> */}
         <Suspense fallback={<div>Loading...</div>}>
