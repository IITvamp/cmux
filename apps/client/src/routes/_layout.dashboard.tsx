--- conflicted
+++ resolved
@@ -7,11 +7,6 @@
 import { createFakeConvexId } from "@/lib/fakeConvexId";
 import { api } from "@cmux/convex/api";
 import type { Doc } from "@cmux/convex/dataModel";
-<<<<<<< HEAD
-import { AGENT_CONFIGS } from "@cmux/shared/agentConfig";
-import type { ProviderStatus, ProviderStatusResponse } from "@cmux/shared";
-=======
->>>>>>> db7783a3
 import { convexQuery } from "@convex-dev/react-query";
 import { useQuery } from "@tanstack/react-query";
 import { createFileRoute } from "@tanstack/react-router";
@@ -44,27 +39,6 @@
   // State for loading states
   const [isLoadingBranches, setIsLoadingBranches] = useState(false);
 
-<<<<<<< HEAD
-  // State for provider status
-  const [providerStatus, setProviderStatus] = useState<ProviderStatusResponse | null>(null);
-
-  // Define editor API interface
-  interface EditorApi {
-    getContent: () => {
-      text: string;
-      images: Array<{
-        src: string;
-        fileName?: string;
-        altText: string;
-      }>;
-    };
-    clear: () => void;
-    focus?: () => void;
-    insertText?: (text: string) => void;
-  }
-
-=======
->>>>>>> db7783a3
   // Ref to access editor API
   const editorApiRef = useRef<EditorApi | null>(null);
 
@@ -118,7 +92,7 @@
 
     socket.emit("check-provider-status", (response) => {
       if (response.success) {
-        setProviderStatus(response);
+        checkProviderStatus();
       }
     });
   }, [socket]);
@@ -332,28 +306,12 @@
           ]
         : [];
 
-<<<<<<< HEAD
-  // Create agent options with warning indicators for unavailable providers
-  const agentOptions = useMemo(() => {
-    const unavailableProviders = providerStatus?.providers?.filter((p: ProviderStatus) => !p.isAvailable) ?? [];
-    const unavailableProviderNames = new Set(unavailableProviders.map(p => p.name));
-
-    return AGENT_CONFIGS.map((agent) => ({
-      label: agent.name,
-      value: agent.name,
-      isUnavailable: unavailableProviderNames.has(agent.name)
-    }));
-  }, [providerStatus]);
-
-  const navigate = useNavigate();
-=======
   // Cloud mode toggle handler
   const handleCloudModeToggle = useCallback(() => {
     const newMode = !isCloudMode;
     setIsCloudMode(newMode);
     localStorage.setItem("isCloudMode", JSON.stringify(newMode));
   }, [isCloudMode]);
->>>>>>> db7783a3
 
   // Listen for VSCode spawned events
   useEffect(() => {
@@ -492,141 +450,6 @@
               />
 
               {/* Integrated controls */}
-<<<<<<< HEAD
-              <div className="flex items-end justify-between p-2 gap-1">
-                <div className="flex items-end gap-1">
-                  <AntdMultiSelect
-                    options={projectOptions}
-                    value={selectedProject}
-                    onChange={handleProjectChange}
-                    placeholder="Select project..."
-                    singleSelect={true}
-                    className="!min-w-[300px] !max-w-[500px] !rounded-2xl"
-                    loading={reposByOrgQuery.isLoading}
-                    maxTagCount={1}
-                    showSearch
-                    // singleSelect={true}
-                    // className={clsx(
-                    //   "!border !border-neutral-200 dark:!border-0",
-                    //   "bg-neutral-100 dark:bg-neutral-700 dark:hover:bg-neutral-600/90 aria-expanded:bg-neutral-600/90 transition",
-                    //   "!h-7 text-[13px] font-medium",
-                    //   "!text-neutral-700 dark:!text-neutral-300",
-                    //   "!min-w-[200px]"
-                    // )}
-                  />
-
-                  <AntdMultiSelect
-                    options={branchOptions}
-                    value={effectiveSelectedBranch}
-                    onChange={handleBranchChange}
-                    placeholder="Select branch..."
-                    singleSelect={true}
-                    className="!min-w-[120px] !rounded-2xl"
-                    loading={isLoadingBranches || branchesQuery.isLoading}
-                    showSearch
-                    // className={clsx(
-                    //   "!border !border-neutral-200 dark:!border-0",
-                    //   "bg-neutral-100 dark:bg-neutral-700 dark:hover:bg-neutral-600/90 aria-expanded:bg-neutral-600/90 transition",
-                    //   "!h-7 text-[13px] font-medium",
-                    //   "!text-neutral-700 dark:!text-neutral-300"
-                    //   // "!min-w-[120px]"
-                    // )}
-                  />
-
-                  <AntdMultiSelect
-                    options={agentOptions}
-                    value={selectedAgents}
-                    onChange={handleAgentChange}
-                    placeholder="Select agents..."
-                    singleSelect={false}
-                    maxTagCount={1}
-                    className="!min-w-[200px] !rounded-2xl"
-                    showSearch
-                    // className={clsx(
-                    //   "!border !border-neutral-200 dark:!border-0",
-                    //   "bg-neutral-100 dark:bg-neutral-700 dark:hover:bg-neutral-600/90 aria-expanded:bg-neutral-600/90 transition",
-                    //   "!h-7 text-[13px] font-medium",
-                    //   "!text-neutral-700 dark:!text-neutral-300"
-                    //   // "!min-w-[60px]"
-                    // )}
-                  />
-                </div>
-
-                <div className="flex items-center gap-2.5">
-                  {/* Cloud/Local Mode Toggle */}
-                  <ModeToggleTooltip
-                    isCloudMode={isCloudMode}
-                    onToggle={() => {
-                      const newMode = !isCloudMode;
-                      setIsCloudMode(newMode);
-                      localStorage.setItem(
-                        "isCloudMode",
-                        JSON.stringify(newMode)
-                      );
-                    }}
-                  />
-
-                  <button
-                    className={clsx(
-                      "p-1.5 rounded-full",
-                      "bg-neutral-100 dark:bg-neutral-700",
-                      "border border-neutral-200 dark:border-0",
-                      "text-neutral-600 dark:text-neutral-400",
-                      "transition-colors"
-                    )}
-                    onClick={() => {
-                      // Trigger the file select from ImagePlugin
-                      const lexicalWindow = window as Window & {
-                        __lexicalImageFileSelect?: () => void;
-                      };
-                      if (lexicalWindow.__lexicalImageFileSelect) {
-                        lexicalWindow.__lexicalImageFileSelect();
-                      }
-                    }}
-                    title="Upload image"
-                  >
-                    <Image className="w-4 h-4" />
-                  </button>
-
-                  <button
-                    className={clsx(
-                      "p-1.5 rounded-full",
-                      "bg-neutral-100 dark:bg-neutral-700",
-                      "border border-neutral-200 dark:border-0",
-                      "text-neutral-600 dark:text-neutral-400",
-                      "transition-colors"
-                    )}
-                  >
-                    <Mic className="w-4 h-4" />
-                  </button>
-                  <TooltipProvider>
-                    <Tooltip>
-                      <TooltipTrigger asChild>
-                        <Button
-                          size="sm"
-                          variant="default"
-                          className="!h-7"
-                          onClick={handleStartTask}
-                        >
-                          Start task
-                        </Button>
-                      </TooltipTrigger>
-                      <TooltipContent
-                        side="bottom"
-                        className="flex items-center gap-1 bg-black text-white border-black [&>*:last-child]:bg-black [&>*:last-child]:fill-black"
-                      >
-                        {isMac ? (
-                          <Command className="w-3 h-3" />
-                        ) : (
-                          <span className="text-xs">{shortcutKey}</span>
-                        )}
-                        <span>+ Enter</span>
-                      </TooltipContent>
-                    </Tooltip>
-                  </TooltipProvider>
-                </div>
-              </div>
-=======
               <DashboardInputControls
                 projectOptions={projectOptions}
                 selectedProject={selectedProject}
@@ -643,7 +466,6 @@
                 canSubmit={canSubmit}
                 onStartTask={handleStartTask}
               />
->>>>>>> db7783a3
             </div>
 
             {/* Task List */}
@@ -654,235 +476,3 @@
     </FloatingPane>
   );
 }
-<<<<<<< HEAD
-
-interface TaskItemProps {
-  task: Doc<"tasks">;
-  navigate: ReturnType<typeof useNavigate>;
-  archiveTask: ReturnType<typeof useMutation<typeof api.tasks.archive>>;
-}
-
-function TaskItem({ task, navigate, archiveTask }: TaskItemProps) {
-  // Query for task runs to find VSCode instances
-  const taskRunsQuery = useConvexQuery(api.taskRuns.getByTask, {
-    taskId: task._id,
-  });
-
-  // Mutation for toggling keep-alive status
-  const toggleKeepAlive = useMutation(api.taskRuns.toggleKeepAlive);
-
-  // Find the latest task run with a VSCode instance
-  const getLatestVSCodeInstance = () => {
-    if (!taskRunsQuery || taskRunsQuery.length === 0) return null;
-
-    // Define task run type with nested structure
-    interface TaskRunWithChildren extends Doc<"taskRuns"> {
-      children?: TaskRunWithChildren[];
-    }
-
-    // Flatten all task runs (including children)
-    const allRuns: TaskRunWithChildren[] = [];
-    const flattenRuns = (runs: TaskRunWithChildren[]) => {
-      runs.forEach((run) => {
-        allRuns.push(run);
-        if (run.children) {
-          flattenRuns(run.children);
-        }
-      });
-    };
-    flattenRuns(taskRunsQuery);
-
-    // Find the most recent run with VSCode instance that's running or starting
-    const runWithVSCode = allRuns
-      .filter(
-        (run) =>
-          run.vscode &&
-          (run.vscode.status === "running" || run.vscode.status === "starting")
-      )
-      .sort((a, b) => (b.createdAt || 0) - (a.createdAt || 0))[0];
-
-    return runWithVSCode;
-  };
-
-  const runWithVSCode = getLatestVSCodeInstance();
-  const hasActiveVSCode = runWithVSCode?.vscode?.status === "running";
-
-  // Generate the VSCode URL if available
-  const vscodeUrl =
-    hasActiveVSCode &&
-    runWithVSCode?.vscode?.containerName &&
-    runWithVSCode?.vscode?.ports?.vscode
-      ? `http://${runWithVSCode._id.substring(0, 12)}.39378.localhost:9776/`
-      : null;
-
-  const clipboard = useClipboard({ timeout: 2000 });
-
-  return (
-    <div
-              className={clsx(
-          "relative group flex items-center gap-2.5 px-3 py-2 border rounded-lg transition-all cursor-default select-none",
-          // Check if this is an optimistic update (temporary ID)
-          task._id.includes("-") && task._id.length === 36
-            ? "bg-white/50 dark:bg-neutral-700/30 border-neutral-200 dark:border-neutral-500/15 animate-pulse"
-            : "bg-white dark:bg-neutral-700/50 border-neutral-200 dark:border-neutral-500/15"
-        )}
-      onClick={() =>
-        navigate({
-          to: "/task/$taskId",
-          params: { taskId: task._id },
-        })
-      }
-    >
-      <div
-        className={clsx(
-          "w-1.5 h-1.5 rounded-full flex-shrink-0",
-          task.isCompleted
-            ? "bg-green-500"
-            : task._id.includes("-") && task._id.length === 36
-              ? "bg-yellow-500"
-              : "bg-blue-500 animate-pulse"
-        )}
-      />
-      <div className="flex-1 min-w-0 flex items-center gap-2">
-        <span
-          className={clsx(
-            "text-[14px] truncate"
-            // task.isCompleted
-            //   ? "text-neutral-500 dark:text-neutral-400 line-through"
-            //   : "text-neutral-900 dark:text-neutral-100"
-          )}
-        >
-          {task.text}
-        </span>
-        {(task.projectFullName || (task.branch && task.branch !== "main")) && (
-          <span className="text-[11px] text-neutral-400 dark:text-neutral-500 flex-shrink-0 ml-auto mr-0">
-            {task.projectFullName && (
-              <span>{task.projectFullName.split("/")[1]}</span>
-            )}
-            {task.projectFullName &&
-              task.branch &&
-              task.branch !== "main" &&
-              "/"}
-            {task.branch && task.branch !== "main" && (
-              <span>{task.branch}</span>
-            )}
-          </span>
-        )}
-      </div>
-      {task.updatedAt && (
-        <span className="text-[11px] text-neutral-400 dark:text-neutral-500 flex-shrink-0 ml-auto mr-0">
-          {new Date(task.updatedAt).toLocaleTimeString([], {
-            hour: "2-digit",
-            minute: "2-digit",
-          })}
-        </span>
-      )}
-
-      <div className="right-2 absolute flex gap-1 group-hover:opacity-100 opacity-0">
-        {/* Copy button */}
-        <TooltipProvider>
-          <Tooltip>
-            <TooltipTrigger asChild>
-              <button
-                onClick={(e) => {
-                  e.stopPropagation();
-                  clipboard.copy(task.text);
-                }}
-                className={clsx(
-                  "p-1 rounded",
-                  "bg-neutral-100 dark:bg-neutral-700",
-                  "text-neutral-600 dark:text-neutral-400"
-                )}
-                title="Copy task description"
-              >
-                {clipboard.copied ? (
-                  <Check className="w-3.5 h-3.5" />
-                ) : (
-                  <Copy className="w-3.5 h-3.5" />
-                )}
-              </button>
-            </TooltipTrigger>
-            <TooltipContent side="top">
-              {clipboard.copied ? "Copied!" : "Copy description"}
-            </TooltipContent>
-          </Tooltip>
-        </TooltipProvider>
-
-        {/* VSCode button - appears on hover */}
-        {vscodeUrl && (
-          <TooltipProvider>
-            <Tooltip>
-              <TooltipTrigger asChild>
-                <a
-                  href={vscodeUrl}
-                  target="_blank"
-                  rel="noopener noreferrer"
-                  onClick={(e) => e.stopPropagation()}
-                  className={clsx(
-                    "p-1 rounded cursor-default",
-                    "bg-neutral-100 dark:bg-neutral-700",
-                    "text-neutral-600 dark:text-neutral-400"
-                  )}
-                >
-                  <Code2 className="w-3.5 h-3.5" />
-                </a>
-              </TooltipTrigger>
-              <TooltipContent side="top">Open in VSCode</TooltipContent>
-            </Tooltip>
-          </TooltipProvider>
-        )}
-
-        {/* Keep-alive button */}
-        {runWithVSCode && hasActiveVSCode && (
-          <TooltipProvider>
-            <Tooltip>
-              <TooltipTrigger asChild>
-                <button
-                  onClick={async (e) => {
-                    e.stopPropagation();
-                    await toggleKeepAlive({
-                      id: runWithVSCode._id,
-                      keepAlive: !runWithVSCode.vscode?.keepAlive,
-                    });
-                  }}
-                  className={clsx(
-                    "p-1 rounded",
-                    "bg-neutral-100 dark:bg-neutral-700",
-                    runWithVSCode.vscode?.keepAlive
-                      ? "text-blue-600 dark:text-blue-400"
-                      : "text-neutral-600 dark:text-neutral-400"
-                  )}
-                >
-                  <Pin className="w-3.5 h-3.5" />
-                </button>
-              </TooltipTrigger>
-              <TooltipContent side="top">
-                {runWithVSCode.vscode?.keepAlive
-                  ? "Container will stay running"
-                  : "Keep container running"}
-              </TooltipContent>
-            </Tooltip>
-          </TooltipProvider>
-        )}
-
-        {/* Archive button */}
-        <button
-          onClick={(e) => {
-            e.stopPropagation();
-            archiveTask({ id: task._id });
-          }}
-          className={clsx(
-            "p-1 rounded",
-            "bg-neutral-100 dark:bg-neutral-700",
-            "text-neutral-600 dark:text-neutral-400"
-          )}
-          title="Archive task"
-        >
-          <Archive className="w-3.5 h-3.5" />
-        </button>
-      </div>
-    </div>
-  );
-}
-=======
->>>>>>> db7783a3
