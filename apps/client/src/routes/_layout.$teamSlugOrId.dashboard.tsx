import {
  DashboardInput,
  type EditorApi,
} from "@/components/dashboard/DashboardInput";
import { DashboardInputControls } from "@/components/dashboard/DashboardInputControls";
import { DashboardInputFooter } from "@/components/dashboard/DashboardInputFooter";
import { DashboardStartTaskButton } from "@/components/dashboard/DashboardStartTaskButton";
import { TaskList } from "@/components/dashboard/TaskList";
import { FloatingPane } from "@/components/floating-pane";
import { GitHubIcon } from "@/components/icons/github";
import { useTheme } from "@/components/theme/use-theme";
import { TitleBar } from "@/components/TitleBar";
import type { SelectOption } from "@/components/ui/searchable-select";
import {
  Tooltip,
  TooltipContent,
  TooltipTrigger,
} from "@/components/ui/tooltip";
import { useExpandTasks } from "@/contexts/expand-tasks/ExpandTasksContext";
import { useSocket } from "@/contexts/socket/use-socket";
import { createFakeConvexId } from "@/lib/fakeConvexId";
import { branchesQueryOptions } from "@/queries/branches";
import { api } from "@cmux/convex/api";
import type { Doc } from "@cmux/convex/dataModel";
import type { ProviderStatusResponse } from "@cmux/shared";
import { convexQuery } from "@convex-dev/react-query";
import { useQuery } from "@tanstack/react-query";
import { createFileRoute } from "@tanstack/react-router";
import clsx from "clsx";
import { useMutation } from "convex/react";
import { Server as ServerIcon } from "lucide-react";
import { useCallback, useEffect, useMemo, useRef, useState } from "react";
import { toast } from "sonner";

export const Route = createFileRoute("/_layout/$teamSlugOrId/dashboard")({
  component: DashboardComponent,
});

function DashboardComponent() {
  const { teamSlugOrId } = Route.useParams();
  const searchParams = Route.useSearch() as { environmentId?: string };
  const { socket } = useSocket();
  const { theme } = useTheme();
  const { addTaskToExpand } = useExpandTasks();

  const [selectedProject, setSelectedProject] = useState<string[]>(() => {
    const stored = localStorage.getItem("selectedProject");
    return stored ? JSON.parse(stored) : [];
  });
  const [selectedBranch, setSelectedBranch] = useState<string[]>([]);
  const [selectedAgents, setSelectedAgents] = useState<string[]>(() => {
    const stored = localStorage.getItem("selectedAgents");
    return stored ? JSON.parse(stored) : ["claude/opus-4.1", "codex/gpt-5"];
  });
  const [taskDescription, setTaskDescription] = useState<string>("");
  const [isCloudMode, setIsCloudMode] = useState<boolean>(() => {
    const stored = localStorage.getItem("isCloudMode");
    return stored ? JSON.parse(stored) : false;
  });

  const [dockerReady, setDockerReady] = useState<boolean | null>(null);
  const [providerStatus, setProviderStatus] =
    useState<ProviderStatusResponse | null>(null);

  // Ref to access editor API
  const editorApiRef = useRef<EditorApi | null>(null);

  // Preselect environment if provided in URL search params
  useEffect(() => {
    if (searchParams?.environmentId) {
      const val = `env:${searchParams.environmentId}`;
      setSelectedProject([val]);
      localStorage.setItem("selectedProject", JSON.stringify([val]));
      setIsCloudMode(true);
      localStorage.setItem("isCloudMode", JSON.stringify(true));
    }
  }, [searchParams?.environmentId]);

  // Callback for task description changes
  const handleTaskDescriptionChange = useCallback((value: string) => {
    setTaskDescription(value);
  }, []);

  // Fetch branches for selected repo from Convex
  const isEnvSelected = useMemo(
    () => (selectedProject[0] || "").startsWith("env:"),
    [selectedProject]
  );

  const branchesQuery = useQuery({
    ...branchesQueryOptions({
      teamSlugOrId,
      repoFullName: selectedProject[0] || "",
    }),
    enabled: !!selectedProject[0],
  });
  const branches = useMemo(
    () => branchesQuery.data || [],
    [branchesQuery.data]
  );

<<<<<<< HEAD
  const fetchBranches = useCallback(
    (_repo?: string) => {
      setIsLoadingBranches(true);
      branchesQuery
        .refetch()
        .finally(() => setIsLoadingBranches(false))
        .catch(() => setIsLoadingBranches(false));
    },
    [branchesQuery]
  );

=======
>>>>>>> 7bd02787
  // Callback for project selection changes
  const handleProjectChange = useCallback(
    (newProjects: string[]) => {
      setSelectedProject(newProjects);
      localStorage.setItem("selectedProject", JSON.stringify(newProjects));
      if (newProjects[0] !== selectedProject[0]) {
        setSelectedBranch([]);
      }
      // If selecting an environment, enforce cloud mode
      if ((newProjects[0] || "").startsWith("env:")) {
        setIsCloudMode(true);
        localStorage.setItem("isCloudMode", JSON.stringify(true));
      }
    },
    [selectedProject]
  );

  // Callback for branch selection changes
  const handleBranchChange = useCallback((newBranches: string[]) => {
    setSelectedBranch(newBranches);
  }, []);

  // Callback for agent selection changes
  const handleAgentChange = useCallback((newAgents: string[]) => {
    setSelectedAgents(newAgents);
    localStorage.setItem("selectedAgents", JSON.stringify(newAgents));
  }, []);

  // Fetch repos from Convex
  const reposByOrgQuery = useQuery({
    ...convexQuery(api.github.getReposByOrg, { teamSlugOrId }),
    refetchOnMount: "always",
    refetchOnWindowFocus: false,
  });
  const reposByOrg = useMemo(
    () => reposByOrgQuery.data || {},
    [reposByOrgQuery.data]
  );

  // Socket-based functions to fetch data from GitHub
  // Removed unused fetchRepos function - functionality is handled by Convex queries

  const checkProviderStatus = useCallback(() => {
    if (!socket) return;

    socket.emit("check-provider-status", (response) => {
      if (!response) return;
      setProviderStatus(response);
      if (response.success) {
        const isRunning = response.dockerStatus?.isRunning;
        if (typeof isRunning === "boolean") {
          setDockerReady(isRunning);
        }
      }
    });
  }, [socket]);

  // Mutation to create tasks with optimistic update
  const createTask = useMutation(api.tasks.create).withOptimisticUpdate(
    (localStore, args) => {
      const currentTasks = localStore.getQuery(api.tasks.get, {
        teamSlugOrId,
      });

      if (currentTasks !== undefined) {
        const now = Date.now();
        const optimisticTask = {
          _id: createFakeConvexId() as Doc<"tasks">["_id"],
          _creationTime: now,
          text: args.text,
          description: args.description,
          projectFullName: args.projectFullName,
          baseBranch: args.baseBranch,
          worktreePath: args.worktreePath,
          isCompleted: false,
          isArchived: false,
          createdAt: now,
          updatedAt: now,
          images: args.images,
          userId: "optimistic",
          teamId: teamSlugOrId,
        };

        // Add the new task at the beginning (since we order by desc)
        const listArgs: {
          teamSlugOrId: string;
          projectFullName?: string;
          archived?: boolean;
        } = {
          teamSlugOrId,
        };
        localStore.setQuery(api.tasks.get, listArgs, [
          optimisticTask,
          ...currentTasks,
        ]);
      }
    }
  );
  const generateUploadUrl = useMutation(api.storage.generateUploadUrl);

  const effectiveSelectedBranch = useMemo(
    () =>
      selectedBranch.length > 0
        ? selectedBranch
        : branches && branches.length > 0
          ? [
              branches.includes("main")
                ? "main"
                : branches.includes("master")
                  ? "master"
                  : branches[0],
            ]
          : [],
    [selectedBranch, branches]
  );

  const handleStartTask = useCallback(async () => {
    // For local mode, perform a fresh docker check right before starting
    if (!isEnvSelected && !isCloudMode) {
      let ready = dockerReady;
      if (!ready && socket) {
        ready = await new Promise<boolean>((resolve) => {
          socket.emit("check-provider-status", (response) => {
            const isRunning = !!response?.dockerStatus?.isRunning;
            if (typeof isRunning === "boolean") {
              setDockerReady(isRunning);
            }
            resolve(isRunning);
          });
        });
      }
      if (!ready) {
        toast.error("Docker is not running. Start Docker Desktop.");
        return;
      }
    }

    if (!selectedProject[0] || !taskDescription.trim()) {
      console.error("Please select a project and enter a task description");
      return;
    }
    if (!socket) {
      console.error("Socket not connected");
      return;
    }

    // Use the effective selected branch (respects available branches and sensible defaults)
    const branch = effectiveSelectedBranch[0];
    const projectFullName = selectedProject[0];
    const envSelected = projectFullName.startsWith("env:");

    try {
      // Extract content including images from the editor
      const content = editorApiRef.current?.getContent();
      const images = content?.images || [];

      // Upload images to Convex storage first
      const uploadedImages = await Promise.all(
        images.map(
          async (image: {
            src: string;
            fileName?: string;
            altText: string;
          }) => {
            // Convert base64 to blob
            const base64Data = image.src.split(",")[1] || image.src;
            const byteCharacters = atob(base64Data);
            const byteNumbers = new Array(byteCharacters.length);
            for (let i = 0; i < byteCharacters.length; i++) {
              byteNumbers[i] = byteCharacters.charCodeAt(i);
            }
            const byteArray = new Uint8Array(byteNumbers);
            const blob = new Blob([byteArray], { type: "image/png" });
            const uploadUrl = await generateUploadUrl({
              teamSlugOrId,
            });
            const result = await fetch(uploadUrl, {
              method: "POST",
              headers: { "Content-Type": blob.type },
              body: blob,
            });
            const { storageId } = await result.json();

            return {
              storageId,
              fileName: image.fileName,
              altText: image.altText,
            };
          }
        )
      );

      // Clear input after successful task creation
      setTaskDescription("");
      // Force editor to clear
      handleTaskDescriptionChange("");
      if (editorApiRef.current?.clear) {
        editorApiRef.current.clear();
      }

      // Create task in Convex with storage IDs
      const taskId = await createTask({
        teamSlugOrId,
        text: content?.text || taskDescription, // Use content.text which includes image references
        projectFullName: envSelected ? undefined : projectFullName,
        baseBranch: envSelected ? undefined : branch,
        images: uploadedImages.length > 0 ? uploadedImages : undefined,
      });

      // Hint the sidebar to auto-expand this task once it appears
      addTaskToExpand(taskId);

      const repoUrl = envSelected
        ? undefined
        : `https://github.com/${projectFullName}.git`;

      // For socket.io, we need to send the content text (which includes image references) and the images
      socket.emit(
        "start-task",
        {
          ...(repoUrl ? { repoUrl } : {}),
          ...(envSelected ? {} : { branch }),
          taskDescription: content?.text || taskDescription, // Use content.text which includes image references
          projectFullName,
          taskId,
          selectedAgents:
            selectedAgents.length > 0 ? selectedAgents : undefined,
          isCloudMode: envSelected ? true : isCloudMode,
          ...(envSelected
            ? {
                environmentId: projectFullName.replace(
                  /^env:/,
                  ""
                ) as string & {
                  __tableName: "environments";
                },
              }
            : {}),
          images: images.length > 0 ? images : undefined,
          theme,
        },
        (response) => {
          if ("error" in response) {
            console.error("Task start error:", response.error);
            toast.error(`Task start error: ${response.error}`);
          } else {
            console.log("Task started:", response);
          }
        }
      );
      console.log("Task created:", taskId);
    } catch (error) {
      console.error("Error starting task:", error);
    }
  }, [
    selectedProject,
    taskDescription,
    socket,
    effectiveSelectedBranch,
    handleTaskDescriptionChange,
    createTask,
    teamSlugOrId,
    addTaskToExpand,
    selectedAgents,
    isCloudMode,
    isEnvSelected,
    dockerReady,
    theme,
    generateUploadUrl,
  ]);

  // Fetch repos on mount if none exist
  // useEffect(() => {
  //   if (Object.keys(reposByOrg).length === 0) {
  //     fetchRepos();
  //   }
  // }, [reposByOrg, fetchRepos]);

  // Check provider status on mount and keep it fresh without page refresh
  useEffect(() => {
    // Initial check
    checkProviderStatus();

    // Poll while the dashboard is open so Docker state updates live
    const interval = setInterval(() => {
      checkProviderStatus();
    }, 5000);

    // Also refresh on window focus to catch recent changes quickly
    const handleFocus = () => checkProviderStatus();
    window.addEventListener("focus", handleFocus);

    return () => {
      clearInterval(interval);
      window.removeEventListener("focus", handleFocus);
    };
  }, [checkProviderStatus]);

  // Format repos for multiselect
  // Fetch environments
  const environmentsQuery = useQuery(
    convexQuery(api.environments.list, { teamSlugOrId })
  );

  const projectOptions = useMemo(() => {
    // Repo options as objects with GitHub icon
    const repoValues = Array.from(
      new Set(
        Object.entries(reposByOrg || {}).flatMap(([, repos]) =>
          repos.map((repo) => repo.fullName)
        )
      )
    );
    const repoOptions = repoValues.map((fullName) => ({
      label: fullName,
      value: fullName,
      icon: (
        <GitHubIcon className="w-4 h-4 text-neutral-600 dark:text-neutral-300" />
      ),
      iconKey: "github",
    }));

    // Environment options as objects with an icon and stable key
    const envOptions = (environmentsQuery.data || []).map((env) => ({
      label: `${env.name}`,
      value: `env:${env._id}`,
      icon: (
        <Tooltip>
          <TooltipTrigger asChild>
            <span>
              <ServerIcon className="w-4 h-4 text-neutral-600 dark:text-neutral-300" />
            </span>
          </TooltipTrigger>
          <TooltipContent>Environment: {env.name}</TooltipContent>
        </Tooltip>
      ),
      iconKey: "environment",
    }));

    const options: SelectOption[] = [];
    if (envOptions.length > 0) {
      options.push({
        label: "Environments",
        value: "__heading-env",
        heading: true,
      });
      options.push(...envOptions);
    }
    if (repoOptions.length > 0) {
      options.push({
        label: "Repositories",
        value: "__heading-repo",
        heading: true,
      });
      options.push(...repoOptions);
    }

    return options;
  }, [reposByOrg, environmentsQuery.data]);

  const branchOptions = branches || [];

  // Cloud mode toggle handler
  const handleCloudModeToggle = useCallback(() => {
    if (isEnvSelected) return; // environment forces cloud mode
    const newMode = !isCloudMode;
    setIsCloudMode(newMode);
    localStorage.setItem("isCloudMode", JSON.stringify(newMode));
  }, [isCloudMode, isEnvSelected]);

  // Listen for VSCode spawned events
  useEffect(() => {
    if (!socket) return;

    const handleVSCodeSpawned = (data: {
      instanceId: string;
      url: string;
      workspaceUrl: string;
      provider: string;
    }) => {
      console.log("VSCode spawned:", data);
      // Open in new tab
      // window.open(data.workspaceUrl, "_blank");
    };

    socket.on("vscode-spawned", handleVSCodeSpawned);

    return () => {
      socket.off("vscode-spawned", handleVSCodeSpawned);
    };
  }, [socket]);

  // Listen for default repo from CLI
  useEffect(() => {
    if (!socket) return;

    const handleDefaultRepo = (data: {
      repoFullName: string;
      branch?: string;
      localPath: string;
    }) => {
      // Always set the selected project when a default repo is provided
      // This ensures CLI-provided repos take precedence
      setSelectedProject([data.repoFullName]);
      localStorage.setItem(
        "selectedProject",
        JSON.stringify([data.repoFullName])
      );

      // Set the selected branch
      if (data.branch) {
        setSelectedBranch([data.branch]);
      }
    };

    socket.on("default-repo", handleDefaultRepo);

    return () => {
      socket.off("default-repo", handleDefaultRepo);
    };
  }, [socket]);

  // Global keydown handler for autofocus
  useEffect(() => {
    const handleGlobalKeyDown = (e: KeyboardEvent) => {
      // Skip if already focused on an input, textarea, or contenteditable that's NOT the editor
      const activeElement = document.activeElement;
      const isEditor =
        activeElement?.getAttribute("data-cmux-input") === "true";
      const isCommentInput = activeElement?.id === "cmux-comments-root";
      if (
        !isEditor &&
        (activeElement?.tagName === "INPUT" ||
          activeElement?.tagName === "TEXTAREA" ||
          activeElement?.getAttribute("contenteditable") === "true" ||
          activeElement?.closest('[contenteditable="true"]') ||
          isCommentInput)
      ) {
        return;
      }

      // Skip for modifier keys and special keys
      if (
        e.ctrlKey ||
        e.metaKey ||
        e.altKey ||
        e.key === "Tab" ||
        e.key === "Escape" ||
        e.key === "Enter" ||
        e.key.startsWith("F") || // Function keys
        e.key.startsWith("Arrow") ||
        e.key === "Home" ||
        e.key === "End" ||
        e.key === "PageUp" ||
        e.key === "PageDown" ||
        e.key === "Delete" ||
        e.key === "Backspace" ||
        e.key === "CapsLock" ||
        e.key === "Control" ||
        e.key === "Shift" ||
        e.key === "Alt" ||
        e.key === "Meta" ||
        e.key === "ContextMenu"
      ) {
        return;
      }

      // Check if it's a printable character (including shift for uppercase)
      if (e.key.length === 1) {
        // Prevent default to avoid duplicate input
        e.preventDefault();

        // Focus the editor and insert the character
        if (editorApiRef.current?.focus) {
          editorApiRef.current.focus();

          // Insert the typed character
          if (editorApiRef.current.insertText) {
            editorApiRef.current.insertText(e.key);
          }
        }
      }
    };

    document.addEventListener("keydown", handleGlobalKeyDown);

    return () => {
      document.removeEventListener("keydown", handleGlobalKeyDown);
    };
  }, []);

  // Do not pre-disable UI on Docker status; handle fresh check on submit

  // Handle Command+Enter keyboard shortcut
  const handleSubmit = useCallback(() => {
    if (selectedProject[0] && taskDescription.trim()) {
      void handleStartTask();
    }
  }, [selectedProject, taskDescription, handleStartTask]);

  // Memoized computed values for editor props
  const lexicalRepoUrl = useMemo(() => {
    if (!selectedProject[0]) return undefined;
    if (isEnvSelected) return undefined;
    return `https://github.com/${selectedProject[0]}.git`;
  }, [selectedProject, isEnvSelected]);

  const lexicalBranch = useMemo(
    () => effectiveSelectedBranch[0],
    [effectiveSelectedBranch]
  );

  const canSubmit = useMemo(() => {
    if (!selectedProject[0]) return false;
    if (!taskDescription.trim()) return false;
    if (selectedAgents.length === 0) return false;
    if (isEnvSelected) return true; // no branch required when environment selected
    return !!effectiveSelectedBranch[0];
  }, [
    selectedProject,
    taskDescription,
    selectedAgents,
    isEnvSelected,
    effectiveSelectedBranch,
  ]);

  console.log("selectedProject");
  console.log(selectedProject);

  return (
    <FloatingPane header={<TitleBar title="cmux" />}>
      <div className="flex flex-col grow overflow-y-auto">
        {/* Main content area */}
        <div className="flex-1 flex justify-center px-4 pt-60 pb-4">
          <div className="w-full max-w-4xl min-w-0">
            <div
              className={clsx(
                "relative bg-white dark:bg-neutral-700/50 border border-neutral-200 dark:border-neutral-500/15 rounded-2xl transition-all"
              )}
            >
              {/* Editor Input */}
              <DashboardInput
                ref={editorApiRef}
                onTaskDescriptionChange={handleTaskDescriptionChange}
                onSubmit={handleSubmit}
                repoUrl={lexicalRepoUrl}
                branch={lexicalBranch}
                persistenceKey="dashboard-task-description"
                maxHeight="300px"
              />

              {/* Bottom bar: controls + submit button */}
              <DashboardInputFooter>
                <DashboardInputControls
                  projectOptions={projectOptions}
                  selectedProject={selectedProject}
                  onProjectChange={handleProjectChange}
                  branchOptions={branchOptions}
                  selectedBranch={effectiveSelectedBranch}
                  onBranchChange={handleBranchChange}
                  selectedAgents={selectedAgents}
                  onAgentChange={handleAgentChange}
                  isCloudMode={isCloudMode}
                  onCloudModeToggle={handleCloudModeToggle}
                  isLoadingProjects={reposByOrgQuery.isLoading}
                  isLoadingBranches={branchesQuery.isPending}
                  teamSlugOrId={teamSlugOrId}
                  cloudToggleDisabled={isEnvSelected}
                  branchDisabled={isEnvSelected || !selectedProject[0]}
                  providerStatus={providerStatus}
                />
                <DashboardStartTaskButton
                  canSubmit={canSubmit}
                  onStartTask={handleStartTask}
                />
              </DashboardInputFooter>
            </div>

            {/* Task List */}
            <TaskList teamSlugOrId={teamSlugOrId} />
          </div>
        </div>
      </div>
    </FloatingPane>
  );
}<|MERGE_RESOLUTION|>--- conflicted
+++ resolved
@@ -98,21 +98,6 @@
     () => branchesQuery.data || [],
     [branchesQuery.data]
   );
-
-<<<<<<< HEAD
-  const fetchBranches = useCallback(
-    (_repo?: string) => {
-      setIsLoadingBranches(true);
-      branchesQuery
-        .refetch()
-        .finally(() => setIsLoadingBranches(false))
-        .catch(() => setIsLoadingBranches(false));
-    },
-    [branchesQuery]
-  );
-
-=======
->>>>>>> 7bd02787
   // Callback for project selection changes
   const handleProjectChange = useCallback(
     (newProjects: string[]) => {
