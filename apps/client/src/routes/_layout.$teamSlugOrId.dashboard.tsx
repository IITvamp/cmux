--- conflicted
+++ resolved
@@ -512,31 +512,6 @@
   );
 
   return (
-<<<<<<< HEAD
-    <>
-      <FloatingPane>
-        <div className="flex flex-col grow overflow-y-auto">
-          {/* Main content area */}
-          <div className="flex-1 flex justify-center px-4 pt-60 pb-4">
-            <div className="w-full max-w-4xl min-w-0">
-              <div
-                className={clsx(
-                  "relative bg-white dark:bg-neutral-700/50 border border-neutral-200 dark:border-neutral-500/15 rounded-2xl transition-all"
-                )}
-              >
-                {/* Provider Status Pills */}
-                <ProviderStatusPills teamSlugOrId={teamSlugOrId} />
-
-                {/* Editor Input */}
-                <DashboardInput
-                  ref={editorApiRef}
-                  onTaskDescriptionChange={handleTaskDescriptionChange}
-                  onSubmit={handleSubmit}
-                  repoUrl={lexicalRepoUrl}
-                  branch={lexicalBranch}
-                  persistenceKey="dashboard-task-description"
-                  maxHeight="300px"
-=======
     <FloatingPane header={<TitleBar title="cmux" />}>
       <div className="flex flex-col grow overflow-y-auto">
         {/* Main content area */}
@@ -550,36 +525,15 @@
               {/* Provider Status Pills */}
               <ProviderStatusPills teamSlugOrId={teamSlugOrId} />
 
-              {/* Editor Input */}
-              <DashboardInput
-                ref={editorApiRef}
-                onTaskDescriptionChange={handleTaskDescriptionChange}
-                onSubmit={handleSubmit}
-                repoUrl={lexicalRepoUrl}
-                branch={lexicalBranch}
-                persistenceKey="dashboard-task-description"
-                maxHeight="300px"
-              />
-
-              {/* Bottom bar: controls + submit button */}
-              <DashboardInputFooter>
-                <DashboardInputControls
-                  projectOptions={projectOptions}
-                  selectedProject={selectedProject}
-                  onProjectChange={handleProjectChange}
-                  branchOptions={branchOptions}
-                  selectedBranch={effectiveSelectedBranch}
-                  onBranchChange={handleBranchChange}
-                  selectedAgents={selectedAgents}
-                  onAgentChange={handleAgentChange}
-                  isCloudMode={isCloudMode}
-                  onCloudModeToggle={handleCloudModeToggle}
-                  isLoadingProjects={reposByOrgQuery.isLoading}
-                  isLoadingBranches={
-                    isLoadingBranches || branchesQuery.isLoading
-                  }
-                  teamSlugOrId={teamSlugOrId}
->>>>>>> 9afe118e
+                {/* Editor Input */}
+                <DashboardInput
+                  ref={editorApiRef}
+                  onTaskDescriptionChange={handleTaskDescriptionChange}
+                  onSubmit={handleSubmit}
+                  repoUrl={lexicalRepoUrl}
+                  branch={lexicalBranch}
+                  persistenceKey="dashboard-task-description"
+                  maxHeight="300px"
                 />
 
                 {/* Bottom bar: controls + submit button */}
@@ -614,6 +568,5 @@
           </div>
         </div>
       </FloatingPane>
-    </>
   );
 }