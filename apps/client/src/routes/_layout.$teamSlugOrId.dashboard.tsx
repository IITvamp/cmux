import {
  DashboardInput,
  type EditorApi,
} from "@/components/dashboard/DashboardInput";
import { DashboardInputControls } from "@/components/dashboard/DashboardInputControls";
import { DashboardInputFooter } from "@/components/dashboard/DashboardInputFooter";
import { DashboardStartTaskButton } from "@/components/dashboard/DashboardStartTaskButton";
import { TaskList } from "@/components/dashboard/TaskList";
import { FloatingPane } from "@/components/floating-pane";
import { GitHubIcon } from "@/components/icons/github";
import { useTheme } from "@/components/theme/use-theme";
import { TitleBar } from "@/components/TitleBar";
import type { SelectOption } from "@/components/ui/searchable-select";
import {
  Tooltip,
  TooltipContent,
  TooltipTrigger,
} from "@/components/ui/tooltip";
import { useExpandTasks } from "@/contexts/expand-tasks/ExpandTasksContext";
import { useSocket } from "@/contexts/socket/use-socket";
import { createFakeConvexId } from "@/lib/fakeConvexId";
import { branchesQueryOptions } from "@/queries/branches";
import { api } from "@cmux/convex/api";
import type { Doc } from "@cmux/convex/dataModel";
import type { ProviderStatusResponse } from "@cmux/shared";
import { convexQuery } from "@convex-dev/react-query";
import { useQuery } from "@tanstack/react-query";
import { createFileRoute } from "@tanstack/react-router";
import { useMutation } from "convex/react";
import { Server as ServerIcon } from "lucide-react";
import { useCallback, useEffect, useMemo, useRef, useState } from "react";
import { toast } from "sonner";

export const Route = createFileRoute("/_layout/$teamSlugOrId/dashboard")({
  component: DashboardComponent,
});

function DashboardComponent() {
  const { teamSlugOrId } = Route.useParams();
  const searchParams = Route.useSearch() as { environmentId?: string };
  const { socket } = useSocket();
  const { theme } = useTheme();
  const { addTaskToExpand } = useExpandTasks();

  const [selectedProject, setSelectedProject] = useState<string[]>(() => {
    const stored = localStorage.getItem("selectedProject");
    return stored ? JSON.parse(stored) : [];
  });
  const [selectedBranch, setSelectedBranch] = useState<string[]>([]);
  const [selectedAgents, setSelectedAgents] = useState<string[]>(() => {
    const stored = localStorage.getItem("selectedAgents");
    return stored ? JSON.parse(stored) : ["claude/opus-4.1", "codex/gpt-5"];
  });
  const [taskDescription, setTaskDescription] = useState<string>("");
  const [isCloudMode, setIsCloudMode] = useState<boolean>(() => {
    const stored = localStorage.getItem("isCloudMode");
    return stored ? JSON.parse(stored) : false;
  });

  const [dockerReady, setDockerReady] = useState<boolean | null>(null);
  const [providerStatus, setProviderStatus] =
    useState<ProviderStatusResponse | null>(null);

  // Ref to access editor API
  const editorApiRef = useRef<EditorApi | null>(null);

  // Preselect environment if provided in URL search params
  useEffect(() => {
    if (searchParams?.environmentId) {
      const val = `env:${searchParams.environmentId}`;
      setSelectedProject([val]);
      localStorage.setItem("selectedProject", JSON.stringify([val]));
      setIsCloudMode(true);
      localStorage.setItem("isCloudMode", JSON.stringify(true));
    }
  }, [searchParams?.environmentId]);

  // Callback for task description changes
  const handleTaskDescriptionChange = useCallback((value: string) => {
    setTaskDescription(value);
  }, []);

  // Fetch branches for selected repo from Convex
  const isEnvSelected = useMemo(
    () => (selectedProject[0] || "").startsWith("env:"),
    [selectedProject]
  );

  const branchesQuery = useQuery({
    ...branchesQueryOptions({
      teamSlugOrId,
      repoFullName: selectedProject[0] || "",
    }),
    enabled: !!selectedProject[0],
  });
  const branches = useMemo(
    () => branchesQuery.data || [],
    [branchesQuery.data]
  );
  // Callback for project selection changes
  const handleProjectChange = useCallback(
    (newProjects: string[]) => {
      setSelectedProject(newProjects);
      localStorage.setItem("selectedProject", JSON.stringify(newProjects));
      if (newProjects[0] !== selectedProject[0]) {
        setSelectedBranch([]);
      }
      // If selecting an environment, enforce cloud mode
      if ((newProjects[0] || "").startsWith("env:")) {
        setIsCloudMode(true);
        localStorage.setItem("isCloudMode", JSON.stringify(true));
      }
    },
    [selectedProject]
  );

  // Callback for branch selection changes
  const handleBranchChange = useCallback((newBranches: string[]) => {
    setSelectedBranch(newBranches);
  }, []);

  // Callback for agent selection changes
  const handleAgentChange = useCallback((newAgents: string[]) => {
    setSelectedAgents(newAgents);
    localStorage.setItem("selectedAgents", JSON.stringify(newAgents));
  }, []);

  // Fetch repos from Convex
  const reposByOrgQuery = useQuery({
    ...convexQuery(api.github.getReposByOrg, { teamSlugOrId }),
    refetchOnMount: "always",
    refetchOnWindowFocus: false,
  });
  const reposByOrg = useMemo(
    () => reposByOrgQuery.data || {},
    [reposByOrgQuery.data]
  );

  // Socket-based functions to fetch data from GitHub
  // Removed unused fetchRepos function - functionality is handled by Convex queries

  const checkProviderStatus = useCallback(() => {
    if (!socket) return;

    socket.emit("check-provider-status", (response) => {
      if (!response) return;
      setProviderStatus(response);
      if (response.success) {
        const isRunning = response.dockerStatus?.isRunning;
        if (typeof isRunning === "boolean") {
          setDockerReady(isRunning);
        }
      }
    });
  }, [socket]);

  // Mutation to create tasks with optimistic update
  const createTask = useMutation(api.tasks.create).withOptimisticUpdate(
    (localStore, args) => {
      const currentTasks = localStore.getQuery(api.tasks.get, {
        teamSlugOrId,
      });

      if (currentTasks !== undefined) {
        const now = Date.now();
        const optimisticTask = {
          _id: createFakeConvexId() as Doc<"tasks">["_id"],
          _creationTime: now,
          text: args.text,
          description: args.description,
          projectFullName: args.projectFullName,
          baseBranch: args.baseBranch,
          worktreePath: args.worktreePath,
          isCompleted: false,
          isArchived: false,
          createdAt: now,
          updatedAt: now,
          images: args.images,
          userId: "optimistic",
          teamId: teamSlugOrId,
        };

        // Add the new task at the beginning (since we order by desc)
        const listArgs: {
          teamSlugOrId: string;
          projectFullName?: string;
          archived?: boolean;
        } = {
          teamSlugOrId,
        };
        localStore.setQuery(api.tasks.get, listArgs, [
          optimisticTask,
          ...currentTasks,
        ]);
      }
    }
  );
  const generateUploadUrl = useMutation(api.storage.generateUploadUrl);

  const effectiveSelectedBranch = useMemo(
    () =>
      selectedBranch.length > 0
        ? selectedBranch
        : branches && branches.length > 0
          ? [
              branches.includes("main")
                ? "main"
                : branches.includes("master")
                  ? "master"
                  : branches[0],
            ]
          : [],
    [selectedBranch, branches]
  );

  const handleStartTask = useCallback(async () => {
    // For local mode, perform a fresh docker check right before starting
    if (!isEnvSelected && !isCloudMode) {
      let ready = dockerReady;
      if (!ready && socket) {
        ready = await new Promise<boolean>((resolve) => {
          socket.emit("check-provider-status", (response) => {
            const isRunning = !!response?.dockerStatus?.isRunning;
            if (typeof isRunning === "boolean") {
              setDockerReady(isRunning);
            }
            resolve(isRunning);
          });
        });
      }
      if (!ready) {
        toast.error("Docker is not running. Start Docker Desktop.");
        return;
      }
    }

    if (!selectedProject[0] || !taskDescription.trim()) {
      console.error("Please select a project and enter a task description");
      return;
    }
    if (!socket) {
      console.error("Socket not connected");
      return;
    }

    // Use the effective selected branch (respects available branches and sensible defaults)
    const branch = effectiveSelectedBranch[0];
    const projectFullName = selectedProject[0];
    const envSelected = projectFullName.startsWith("env:");

    try {
      // Extract content including images from the editor
      const content = editorApiRef.current?.getContent();
      const images = content?.images || [];

      // Upload images to Convex storage first
      const uploadedImages = await Promise.all(
        images.map(
          async (image: {
            src: string;
            fileName?: string;
            altText: string;
          }) => {
            // Convert base64 to blob
            const base64Data = image.src.split(",")[1] || image.src;
            const byteCharacters = atob(base64Data);
            const byteNumbers = new Array(byteCharacters.length);
            for (let i = 0; i < byteCharacters.length; i++) {
              byteNumbers[i] = byteCharacters.charCodeAt(i);
            }
            const byteArray = new Uint8Array(byteNumbers);
            const blob = new Blob([byteArray], { type: "image/png" });
            const uploadUrl = await generateUploadUrl({
              teamSlugOrId,
            });
            const result = await fetch(uploadUrl, {
              method: "POST",
              headers: { "Content-Type": blob.type },
              body: blob,
            });
            const { storageId } = await result.json();

            return {
              storageId,
              fileName: image.fileName,
              altText: image.altText,
            };
          }
        )
      );

      // Clear input after successful task creation
      setTaskDescription("");
      // Force editor to clear
      handleTaskDescriptionChange("");
      if (editorApiRef.current?.clear) {
        editorApiRef.current.clear();
      }

      // Create task in Convex with storage IDs
      const taskId = await createTask({
        teamSlugOrId,
        text: content?.text || taskDescription, // Use content.text which includes image references
        projectFullName: envSelected ? undefined : projectFullName,
        baseBranch: envSelected ? undefined : branch,
        images: uploadedImages.length > 0 ? uploadedImages : undefined,
      });

      // Hint the sidebar to auto-expand this task once it appears
      addTaskToExpand(taskId);

      const repoUrl = envSelected
        ? undefined
        : `https://github.com/${projectFullName}.git`;

      // For socket.io, we need to send the content text (which includes image references) and the images
      socket.emit(
        "start-task",
        {
          ...(repoUrl ? { repoUrl } : {}),
          ...(envSelected ? {} : { branch }),
          taskDescription: content?.text || taskDescription, // Use content.text which includes image references
          projectFullName,
          taskId,
          selectedAgents:
            selectedAgents.length > 0 ? selectedAgents : undefined,
          isCloudMode: envSelected ? true : isCloudMode,
          ...(envSelected
            ? {
                environmentId: projectFullName.replace(
                  /^env:/,
                  ""
                ) as string & {
                  __tableName: "environments";
                },
              }
            : {}),
          images: images.length > 0 ? images : undefined,
          theme,
        },
        (response) => {
          if ("error" in response) {
            console.error("Task start error:", response.error);
            toast.error(`Task start error: ${response.error}`);
          } else {
            console.log("Task started:", response);
          }
        }
      );
      console.log("Task created:", taskId);
    } catch (error) {
      console.error("Error starting task:", error);
    }
  }, [
    selectedProject,
    taskDescription,
    socket,
    effectiveSelectedBranch,
    handleTaskDescriptionChange,
    createTask,
    teamSlugOrId,
    addTaskToExpand,
    selectedAgents,
    isCloudMode,
    isEnvSelected,
    dockerReady,
    theme,
    generateUploadUrl,
  ]);

  // Fetch repos on mount if none exist
  // useEffect(() => {
  //   if (Object.keys(reposByOrg).length === 0) {
  //     fetchRepos();
  //   }
  // }, [reposByOrg, fetchRepos]);

  // Check provider status on mount and keep it fresh without page refresh
  useEffect(() => {
    // Initial check
    checkProviderStatus();

    // Poll while the dashboard is open so Docker state updates live
    const interval = setInterval(() => {
      checkProviderStatus();
    }, 5000);

    // Also refresh on window focus to catch recent changes quickly
    const handleFocus = () => checkProviderStatus();
    window.addEventListener("focus", handleFocus);

    return () => {
      clearInterval(interval);
      window.removeEventListener("focus", handleFocus);
    };
  }, [checkProviderStatus]);

  // Format repos for multiselect
  // Fetch environments
  const environmentsQuery = useQuery(
    convexQuery(api.environments.list, { teamSlugOrId })
  );

  const projectOptions = useMemo(() => {
    // Repo options as objects with GitHub icon
    const repoDocs = Object.values(reposByOrg || {}).flatMap((repos) => repos);
    const uniqueRepos = repoDocs.reduce((acc, repo) => {
      const existing = acc.get(repo.fullName);
      if (!existing) {
        acc.set(repo.fullName, repo);
        return acc;
      }
      const existingActivity = existing.lastPushedAt ?? Number.NEGATIVE_INFINITY;
      const candidateActivity = repo.lastPushedAt ?? Number.NEGATIVE_INFINITY;
      if (candidateActivity > existingActivity) {
        acc.set(repo.fullName, repo);
      }
      return acc;
    }, new Map<string, Doc<"repos">>());
    const sortedRepos = Array.from(uniqueRepos.values()).sort((a, b) => {
      const aPushedAt = a.lastPushedAt ?? Number.NEGATIVE_INFINITY;
      const bPushedAt = b.lastPushedAt ?? Number.NEGATIVE_INFINITY;
      if (aPushedAt !== bPushedAt) {
        return bPushedAt - aPushedAt;
      }
      return a.fullName.localeCompare(b.fullName);
    });
    const repoOptions = sortedRepos.map((repo) => ({
      label: repo.fullName,
      value: repo.fullName,
      icon: (
        <GitHubIcon className="w-4 h-4 text-neutral-600 dark:text-neutral-300" />
      ),
      iconKey: "github",
    }));

    // Environment options as objects with an icon and stable key
    const envOptions = (environmentsQuery.data || []).map((env) => ({
      label: `${env.name}`,
      value: `env:${env._id}`,
      icon: (
        <Tooltip>
          <TooltipTrigger asChild>
            <span>
              <ServerIcon className="w-4 h-4 text-neutral-600 dark:text-neutral-300" />
            </span>
          </TooltipTrigger>
          <TooltipContent>Environment: {env.name}</TooltipContent>
        </Tooltip>
      ),
      iconKey: "environment",
    }));

    const options: SelectOption[] = [];
    if (envOptions.length > 0) {
      options.push({
        label: "Environments",
        value: "__heading-env",
        heading: true,
      });
      options.push(...envOptions);
    }
    if (repoOptions.length > 0) {
      options.push({
        label: "Repositories",
        value: "__heading-repo",
        heading: true,
      });
      options.push(...repoOptions);
    }

    return options;
  }, [reposByOrg, environmentsQuery.data]);

  const branchOptions = branches || [];

  // Cloud mode toggle handler
  const handleCloudModeToggle = useCallback(() => {
    if (isEnvSelected) return; // environment forces cloud mode
    const newMode = !isCloudMode;
    setIsCloudMode(newMode);
    localStorage.setItem("isCloudMode", JSON.stringify(newMode));
  }, [isCloudMode, isEnvSelected]);

  // Listen for VSCode spawned events
  useEffect(() => {
    if (!socket) return;

    const handleVSCodeSpawned = (data: {
      instanceId: string;
      url: string;
      workspaceUrl: string;
      provider: string;
    }) => {
      console.log("VSCode spawned:", data);
      // Open in new tab
      // window.open(data.workspaceUrl, "_blank");
    };

    socket.on("vscode-spawned", handleVSCodeSpawned);

    return () => {
      socket.off("vscode-spawned", handleVSCodeSpawned);
    };
  }, [socket]);

  // Listen for default repo from CLI
  useEffect(() => {
    if (!socket) return;

    const handleDefaultRepo = (data: {
      repoFullName: string;
      branch?: string;
      localPath: string;
    }) => {
      // Always set the selected project when a default repo is provided
      // This ensures CLI-provided repos take precedence
      setSelectedProject([data.repoFullName]);
      localStorage.setItem(
        "selectedProject",
        JSON.stringify([data.repoFullName])
      );

      // Set the selected branch
      if (data.branch) {
        setSelectedBranch([data.branch]);
      }
    };

    socket.on("default-repo", handleDefaultRepo);

    return () => {
      socket.off("default-repo", handleDefaultRepo);
    };
  }, [socket]);

  // Global keydown handler for autofocus
  useEffect(() => {
    const handleGlobalKeyDown = (e: KeyboardEvent) => {
      // Skip if already focused on an input, textarea, or contenteditable that's NOT the editor
      const activeElement = document.activeElement;
      const isEditor =
        activeElement?.getAttribute("data-cmux-input") === "true";
      const isCommentInput = activeElement?.id === "cmux-comments-root";
      if (
        !isEditor &&
        (activeElement?.tagName === "INPUT" ||
          activeElement?.tagName === "TEXTAREA" ||
          activeElement?.getAttribute("contenteditable") === "true" ||
          activeElement?.closest('[contenteditable="true"]') ||
          isCommentInput)
      ) {
        return;
      }

      // Skip for modifier keys and special keys
      if (
        e.ctrlKey ||
        e.metaKey ||
        e.altKey ||
        e.key === "Tab" ||
        e.key === "Escape" ||
        e.key === "Enter" ||
        e.key.startsWith("F") || // Function keys
        e.key.startsWith("Arrow") ||
        e.key === "Home" ||
        e.key === "End" ||
        e.key === "PageUp" ||
        e.key === "PageDown" ||
        e.key === "Delete" ||
        e.key === "Backspace" ||
        e.key === "CapsLock" ||
        e.key === "Control" ||
        e.key === "Shift" ||
        e.key === "Alt" ||
        e.key === "Meta" ||
        e.key === "ContextMenu"
      ) {
        return;
      }

      // Check if it's a printable character (including shift for uppercase)
      if (e.key.length === 1) {
        // Prevent default to avoid duplicate input
        e.preventDefault();

        // Focus the editor and insert the character
        if (editorApiRef.current?.focus) {
          editorApiRef.current.focus();

          // Insert the typed character
          if (editorApiRef.current.insertText) {
            editorApiRef.current.insertText(e.key);
          }
        }
      }
    };

    document.addEventListener("keydown", handleGlobalKeyDown);

    return () => {
      document.removeEventListener("keydown", handleGlobalKeyDown);
    };
  }, []);

  // Do not pre-disable UI on Docker status; handle fresh check on submit

  // Handle Command+Enter keyboard shortcut
  const handleSubmit = useCallback(() => {
    if (selectedProject[0] && taskDescription.trim()) {
      void handleStartTask();
    }
  }, [selectedProject, taskDescription, handleStartTask]);

  // Memoized computed values for editor props
  const lexicalRepoUrl = useMemo(() => {
    if (!selectedProject[0]) return undefined;
    if (isEnvSelected) return undefined;
    return `https://github.com/${selectedProject[0]}.git`;
  }, [selectedProject, isEnvSelected]);

  const lexicalBranch = useMemo(
    () => effectiveSelectedBranch[0],
    [effectiveSelectedBranch]
  );

  const canSubmit = useMemo(() => {
    if (!selectedProject[0]) return false;
    if (!taskDescription.trim()) return false;
    if (selectedAgents.length === 0) return false;
    if (isEnvSelected) return true; // no branch required when environment selected
    return !!effectiveSelectedBranch[0];
  }, [
    selectedProject,
    taskDescription,
    selectedAgents,
    isEnvSelected,
    effectiveSelectedBranch,
  ]);

  return (
    <FloatingPane header={<TitleBar title="cmux" />}>
      <div className="flex flex-col grow overflow-y-auto">
        {/* Main content area */}
        <div className="flex-1 flex justify-center px-4 pt-60 pb-4">
          <div className="w-full max-w-4xl min-w-0">
<<<<<<< HEAD
            <div
              className={clsx(
                "relative bg-white dark:bg-neutral-700/50 border border-neutral-200 dark:border-neutral-500/15 rounded-2xl transition-all"
              )}
            >
              {/* Editor Input */}
              <DashboardInput
                ref={editorApiRef}
                onTaskDescriptionChange={handleTaskDescriptionChange}
                onSubmit={handleSubmit}
                repoUrl={lexicalRepoUrl}
                branch={lexicalBranch}
                persistenceKey="dashboard-task-description"
                maxHeight="300px"
              />

              {/* Bottom bar: controls + submit button */}
              <DashboardInputFooter>
                <DashboardInputControls
                  projectOptions={projectOptions}
                  selectedProject={selectedProject}
                  onProjectChange={handleProjectChange}
                  branchOptions={branchOptions}
                  selectedBranch={effectiveSelectedBranch}
                  onBranchChange={handleBranchChange}
                  selectedAgents={selectedAgents}
                  onAgentChange={handleAgentChange}
                  isCloudMode={isCloudMode}
                  onCloudModeToggle={handleCloudModeToggle}
                  isLoadingProjects={reposByOrgQuery.isLoading}
                  isLoadingBranches={branchesQuery.isLoading}
                  teamSlugOrId={teamSlugOrId}
                  cloudToggleDisabled={isEnvSelected}
                  branchDisabled={isEnvSelected || !selectedProject[0]}
                  providerStatus={providerStatus}
                />
                <DashboardStartTaskButton
                  canSubmit={canSubmit}
                  onStartTask={handleStartTask}
                />
              </DashboardInputFooter>
            </div>
=======
            <DashboardMainCard
              editorApiRef={editorApiRef}
              onTaskDescriptionChange={handleTaskDescriptionChange}
              onSubmit={handleSubmit}
              lexicalRepoUrl={lexicalRepoUrl}
              lexicalBranch={lexicalBranch}
              projectOptions={projectOptions}
              selectedProject={selectedProject}
              onProjectChange={handleProjectChange}
              branchOptions={branchOptions}
              selectedBranch={effectiveSelectedBranch}
              onBranchChange={handleBranchChange}
              selectedAgents={selectedAgents}
              onAgentChange={handleAgentChange}
              isCloudMode={isCloudMode}
              onCloudModeToggle={handleCloudModeToggle}
              isLoadingProjects={reposByOrgQuery.isLoading}
              isLoadingBranches={branchesQuery.isPending}
              teamSlugOrId={teamSlugOrId}
              cloudToggleDisabled={isEnvSelected}
              branchDisabled={isEnvSelected || !selectedProject[0]}
              providerStatus={providerStatus}
              canSubmit={canSubmit}
              onStartTask={handleStartTask}
            />
>>>>>>> c981e5c2

            {/* Task List */}
            <TaskList teamSlugOrId={teamSlugOrId} />
          </div>
        </div>
      </div>
    </FloatingPane>
  );
}

type DashboardMainCardProps = {
  editorApiRef: React.MutableRefObject<EditorApi | null>;
  onTaskDescriptionChange: (value: string) => void;
  onSubmit: () => void;
  lexicalRepoUrl?: string;
  lexicalBranch?: string;
  projectOptions: SelectOption[];
  selectedProject: string[];
  onProjectChange: (newProjects: string[]) => void;
  branchOptions: string[];
  selectedBranch: string[];
  onBranchChange: (newBranches: string[]) => void;
  selectedAgents: string[];
  onAgentChange: (newAgents: string[]) => void;
  isCloudMode: boolean;
  onCloudModeToggle: () => void;
  isLoadingProjects: boolean;
  isLoadingBranches: boolean;
  teamSlugOrId: string;
  cloudToggleDisabled: boolean;
  branchDisabled: boolean;
  providerStatus: ProviderStatusResponse | null;
  canSubmit: boolean;
  onStartTask: () => void;
};

function DashboardMainCard({
  editorApiRef,
  onTaskDescriptionChange,
  onSubmit,
  lexicalRepoUrl,
  lexicalBranch,
  projectOptions,
  selectedProject,
  onProjectChange,
  branchOptions,
  selectedBranch,
  onBranchChange,
  selectedAgents,
  onAgentChange,
  isCloudMode,
  onCloudModeToggle,
  isLoadingProjects,
  isLoadingBranches,
  teamSlugOrId,
  cloudToggleDisabled,
  branchDisabled,
  providerStatus,
  canSubmit,
  onStartTask,
}: DashboardMainCardProps) {
  return (
    <div className="relative bg-white dark:bg-neutral-700/50 border border-neutral-500/15 dark:border-neutral-500/15 rounded-2xl transition-all">
      <DashboardInput
        ref={editorApiRef}
        onTaskDescriptionChange={onTaskDescriptionChange}
        onSubmit={onSubmit}
        repoUrl={lexicalRepoUrl}
        branch={lexicalBranch}
        persistenceKey="dashboard-task-description"
        maxHeight="300px"
      />

      <DashboardInputFooter>
        <DashboardInputControls
          projectOptions={projectOptions}
          selectedProject={selectedProject}
          onProjectChange={onProjectChange}
          branchOptions={branchOptions}
          selectedBranch={selectedBranch}
          onBranchChange={onBranchChange}
          selectedAgents={selectedAgents}
          onAgentChange={onAgentChange}
          isCloudMode={isCloudMode}
          onCloudModeToggle={onCloudModeToggle}
          isLoadingProjects={isLoadingProjects}
          isLoadingBranches={isLoadingBranches}
          teamSlugOrId={teamSlugOrId}
          cloudToggleDisabled={cloudToggleDisabled}
          branchDisabled={branchDisabled}
          providerStatus={providerStatus}
        />
        <DashboardStartTaskButton
          canSubmit={canSubmit}
          onStartTask={onStartTask}
        />
      </DashboardInputFooter>
    </div>
  );
}<|MERGE_RESOLUTION|>--- conflicted
+++ resolved
@@ -644,50 +644,6 @@
         {/* Main content area */}
         <div className="flex-1 flex justify-center px-4 pt-60 pb-4">
           <div className="w-full max-w-4xl min-w-0">
-<<<<<<< HEAD
-            <div
-              className={clsx(
-                "relative bg-white dark:bg-neutral-700/50 border border-neutral-200 dark:border-neutral-500/15 rounded-2xl transition-all"
-              )}
-            >
-              {/* Editor Input */}
-              <DashboardInput
-                ref={editorApiRef}
-                onTaskDescriptionChange={handleTaskDescriptionChange}
-                onSubmit={handleSubmit}
-                repoUrl={lexicalRepoUrl}
-                branch={lexicalBranch}
-                persistenceKey="dashboard-task-description"
-                maxHeight="300px"
-              />
-
-              {/* Bottom bar: controls + submit button */}
-              <DashboardInputFooter>
-                <DashboardInputControls
-                  projectOptions={projectOptions}
-                  selectedProject={selectedProject}
-                  onProjectChange={handleProjectChange}
-                  branchOptions={branchOptions}
-                  selectedBranch={effectiveSelectedBranch}
-                  onBranchChange={handleBranchChange}
-                  selectedAgents={selectedAgents}
-                  onAgentChange={handleAgentChange}
-                  isCloudMode={isCloudMode}
-                  onCloudModeToggle={handleCloudModeToggle}
-                  isLoadingProjects={reposByOrgQuery.isLoading}
-                  isLoadingBranches={branchesQuery.isLoading}
-                  teamSlugOrId={teamSlugOrId}
-                  cloudToggleDisabled={isEnvSelected}
-                  branchDisabled={isEnvSelected || !selectedProject[0]}
-                  providerStatus={providerStatus}
-                />
-                <DashboardStartTaskButton
-                  canSubmit={canSubmit}
-                  onStartTask={handleStartTask}
-                />
-              </DashboardInputFooter>
-            </div>
-=======
             <DashboardMainCard
               editorApiRef={editorApiRef}
               onTaskDescriptionChange={handleTaskDescriptionChange}
@@ -713,7 +669,6 @@
               canSubmit={canSubmit}
               onStartTask={handleStartTask}
             />
->>>>>>> c981e5c2
 
             {/* Task List */}
             <TaskList teamSlugOrId={teamSlugOrId} />
