--- conflicted
+++ resolved
@@ -63,639 +63,7 @@
             </div>
           )}
         </div>
-<<<<<<< HEAD
-=======
-
-        {selectedRepos.size > 0 ? (
-          <div className="mt-3 flex flex-wrap gap-2">
-            {Array.from(selectedRepos).map((fullName) => (
-              <span
-                key={fullName}
-                className="inline-flex items-center gap-1 rounded-full border border-neutral-200 dark:border-neutral-800 bg-white dark:bg-neutral-950 text-neutral-800 dark:text-neutral-200 px-2 py-1 text-xs"
-              >
-                <button
-                  type="button"
-                  aria-label={`Remove ${fullName}`}
-                  onClick={() =>
-                    setSelectedRepos((prev) => {
-                      const next = new Set(prev);
-                      next.delete(fullName);
-                      return next;
-                    })
-                  }
-                  className="-ml-1 inline-flex h-4 w-4 items-center justify-center rounded-full hover:bg-neutral-100 dark:hover:bg-neutral-900"
-                >
-                  <X className="h-3 w-3" />
-                </button>
-                <GitHubIcon className="h-3 w-3 shrink-0 text-neutral-700 dark:text-neutral-300" />
-                {fullName}
-              </span>
-            ))}
-          </div>
-        ) : null}
-
-        <div className="flex items-center gap-3 pt-2">
-          <button
-            type="button"
-            disabled={selectedRepos.size === 0}
-            onClick={() => onContinue(Array.from(selectedRepos))}
-            className="inline-flex items-center rounded-md bg-neutral-900 text-white disabled:bg-neutral-300 dark:disabled:bg-neutral-700 disabled:cursor-not-allowed px-3 py-2 text-sm hover:bg-neutral-800 dark:bg-neutral-100 dark:text-neutral-900 dark:hover:bg-neutral-200"
-          >
-            Continue
-          </button>
-          <button
-            type="button"
-            onClick={() => onContinue([])}
-            className="inline-flex items-center rounded-md border border-neutral-200 dark:border-neutral-800 px-3 py-2 text-sm text-neutral-800 dark:text-neutral-200 hover:bg-neutral-50 dark:hover:bg-neutral-900"
-          >
-            Configure manually
-          </button>
-        </div>
-        <p className="text-xs text-neutral-500 dark:text-neutral-500">
-          You can also manually configure an environment from a bare VM. We'll
-          capture your changes as a reusable base snapshot.
-        </p>
-      </div>
-    </>
-  );
-}
-
-// Environment Configuration Component
-function EnvironmentConfiguration({
-  selectedRepos,
-  onBack,
-  sessionId,
-  vscodeUrl,
-  isProvisioning,
-}: {
-  selectedRepos: string[];
-  onBack: () => void;
-  sessionId?: string;
-  vscodeUrl?: string;
-  isProvisioning: boolean;
-}) {
-  const [iframeLoaded, setIframeLoaded] = useState(false);
-  const [envName, setEnvName] = useState("");
-  const [envVars, setEnvVars] = useState<
-    Array<{ name: string; value: string; isSecret: boolean }>
-  >([{ name: "", value: "", isSecret: true }]);
-  const [envPanelOpen, setEnvPanelOpen] = useState(true);
-  const keyInputRefs = useRef<Array<HTMLInputElement | null>>([]);
-  const [pendingFocusIndex, setPendingFocusIndex] = useState<number | null>(
-    null
-  );
-
-  const parseEnvBlock = (
-    text: string
-  ): Array<{ name: string; value: string }> => {
-    const lines = text.split(/\r?\n/);
-    const parsed: Array<{ name: string; value: string }> = [];
-    for (const raw of lines) {
-      const line = raw.trim();
-      if (line.length === 0) continue;
-      if (line.startsWith("#") || line.startsWith("//")) continue;
-
-      const noPrefix = line.replace(/^export\s+/, "").replace(/^set\s+/, "");
-
-      let key = "";
-      let value = "";
-      if (noPrefix.includes("=")) {
-        const idx = noPrefix.indexOf("=");
-        key = noPrefix.slice(0, idx).trim();
-        value = noPrefix.slice(idx + 1).trim();
-      } else if (noPrefix.includes(":")) {
-        const idx = noPrefix.indexOf(":");
-        key = noPrefix.slice(0, idx).trim();
-        value = noPrefix.slice(idx + 1).trim();
-      } else {
-        const m = noPrefix.match(/^(\S+)\s+(.*)$/);
-        if (m) {
-          key = m[1] || "";
-          value = (m[2] || "").trim();
-        } else {
-          key = noPrefix;
-          value = "";
-        }
-      }
-
-      if (
-        (value.startsWith('"') && value.endsWith('"')) ||
-        (value.startsWith("'") && value.endsWith("'"))
-      ) {
-        value = value.slice(1, -1);
-      }
-
-      if (!key || /\s/.test(key)) continue;
-      parsed.push({ name: key, value });
-    }
-    return parsed;
-  };
-
-  useEffect(() => {
-    if (pendingFocusIndex !== null) {
-      const el = keyInputRefs.current[pendingFocusIndex];
-      if (el) {
-        setTimeout(() => {
-          el.focus();
-          try {
-            el.scrollIntoView({ block: "nearest" });
-          } catch (_e) {
-            void 0;
-          }
-        }, 0);
-        setPendingFocusIndex(null);
-      }
-    }
-  }, [pendingFocusIndex, envVars]);
-
-  // Reset iframe loading state when URL changes
-  useEffect(() => {
-    setIframeLoaded(false);
-  }, [vscodeUrl]);
-
-  const handleCreateEnvironment = () => {
-    // Snapshot current environment state (instance already provisioned)
-    // TODO: Implement actual environment snapshot/creation logic
-    console.log("Snapshot environment with:", {
-      name: envName,
-      repos: selectedRepos,
-      envVars,
-      sessionId,
-      vscodeUrl,
-    });
-  };
-
-  const leftPane = (
-    <div className="h-full p-6 overflow-y-auto">
-      <div className="flex items-center gap-4 mb-4">
-        <button
-          onClick={onBack}
-          className="inline-flex items-center gap-2 text-sm text-neutral-600 dark:text-neutral-400 hover:text-neutral-900 dark:hover:text-neutral-100"
-        >
-          <ArrowLeft className="w-4 h-4" />
-          Back to repository selection
-        </button>
-      </div>
-
-      <h1 className="text-xl font-semibold text-neutral-900 dark:text-neutral-100">
-        Configure Environment
-      </h1>
-      <p className="mt-1 text-sm text-neutral-500 dark:text-neutral-400">
-        Set up your environment name and variables.
-      </p>
-
-      <div className="mt-6 space-y-4">
-        <div className="space-y-2">
-          <label className="block text-sm font-medium text-neutral-800 dark:text-neutral-200">
-            Environment name
-          </label>
-          <input
-            type="text"
-            value={envName}
-            onChange={(e) => setEnvName(e.target.value)}
-            placeholder="e.g. Production, Staging, Sandbox"
-            className="w-full rounded-md border border-neutral-200 dark:border-neutral-800 bg-white dark:bg-neutral-950 px-3 py-2 text-sm text-neutral-900 dark:text-neutral-100 placeholder:text-neutral-400 focus:outline-none focus:ring-2 focus:ring-neutral-300 dark:focus:ring-neutral-700"
-          />
-        </div>
-
-        {selectedRepos.length > 0 ? (
-          <div>
-            <div className="text-xs text-neutral-500 dark:text-neutral-500 mb-1">
-              Selected repositories
-            </div>
-            <div className="flex flex-wrap gap-2">
-              {selectedRepos.map((fullName) => (
-                <span
-                  key={fullName}
-                  className="inline-flex items-center gap-1 rounded-full border border-neutral-200 dark:border-neutral-800 bg-white dark:bg-neutral-950 text-neutral-800 dark:text-neutral-200 px-2 py-1 text-xs"
-                >
-                  <GitHubIcon className="h-3 w-3 shrink-0 text-neutral-700 dark:text-neutral-300" />
-                  {fullName}
-                </span>
-              ))}
-            </div>
-          </div>
-        ) : null}
-
-        <div className="bg-white dark:bg-neutral-950 rounded-lg border border-neutral-200 dark:border-neutral-800 overflow-hidden">
-          <div
-            role="button"
-            aria-expanded={envPanelOpen}
-            onClick={() => setEnvPanelOpen((v) => !v)}
-            className="px-4 py-3 flex items-center gap-2 cursor-pointer select-none border-b border-neutral-200 dark:border-neutral-800"
-          >
-            <ChevronDown
-              className={`w-4 h-4 text-neutral-600 dark:text-neutral-300 transition-transform ${
-                envPanelOpen ? "rotate-0" : "-rotate-90"
-              }`}
-            />
-            <h2 className="text-sm font-medium text-neutral-900 dark:text-neutral-100">
-              Environment Variables
-            </h2>
-          </div>
-
-          {envPanelOpen ? (
-            <div
-              className="p-4 space-y-2"
-              onPasteCapture={(e) => {
-                const text = e.clipboardData?.getData("text") ?? "";
-                if (text && (/\n/.test(text) || /(=|:)\s*\S/.test(text))) {
-                  e.preventDefault();
-                  const items = parseEnvBlock(text);
-                  if (items.length > 0) {
-                    setEnvVars((prev) => {
-                      const map = new Map(
-                        prev
-                          .filter(
-                            (r) =>
-                              r.name.trim().length > 0 ||
-                              r.value.trim().length > 0
-                          )
-                          .map((r) => [r.name, r] as const)
-                      );
-                      for (const it of items) {
-                        if (!it.name) continue;
-                        const existing = map.get(it.name);
-                        if (existing) {
-                          map.set(it.name, {
-                            ...existing,
-                            value: it.value,
-                          });
-                        } else {
-                          map.set(it.name, {
-                            name: it.name,
-                            value: it.value,
-                            isSecret: true,
-                          });
-                        }
-                      }
-                      const next = Array.from(map.values());
-                      next.push({
-                        name: "",
-                        value: "",
-                        isSecret: true,
-                      });
-                      setPendingFocusIndex(next.length - 1);
-                      return next;
-                    });
-                  }
-                }
-              }}
-            >
-              <div
-                className="grid gap-3 text-xs text-neutral-500 dark:text-neutral-500 pb-1 items-center"
-                style={{
-                  gridTemplateColumns: "minmax(0, 1fr) minmax(0, 1.4fr) 44px",
-                }}
-              >
-                <span>Key</span>
-                <span>Value</span>
-                <span className="w-[44px]" />
-              </div>
-
-              <div className="space-y-2">
-                {envVars.map((row, idx) => (
-                  <div
-                    key={idx}
-                    className="grid gap-3 items-center"
-                    style={{
-                      gridTemplateColumns:
-                        "minmax(0, 1fr) minmax(0, 1.4fr) 44px",
-                    }}
-                  >
-                    <input
-                      type="text"
-                      value={row.name}
-                      ref={(el) => {
-                        keyInputRefs.current[idx] = el;
-                      }}
-                      onChange={(e) => {
-                        const v = e.target.value;
-                        setEnvVars((prev) => {
-                          const next = [...prev];
-                          next[idx] = { ...next[idx]!, name: v };
-                          return next;
-                        });
-                      }}
-                      placeholder="EXAMPLE_NAME"
-                      className="w-full min-w-0 rounded-md border border-neutral-200 dark:border-neutral-800 bg-white dark:bg-neutral-950 px-3 py-2 text-sm text-neutral-900 dark:text-neutral-100 placeholder:text-neutral-400 focus:outline-none focus:ring-2 focus:ring-neutral-300 dark:focus:ring-neutral-700"
-                    />
-                    <input
-                      type="text"
-                      value={row.value}
-                      onChange={(e) => {
-                        const v = e.target.value;
-                        setEnvVars((prev) => {
-                          const next = [...prev];
-                          next[idx] = { ...next[idx]!, value: v };
-                          return next;
-                        });
-                      }}
-                      placeholder="I9JU23NF394R6HH"
-                      className="w-full min-w-0 rounded-md border border-neutral-200 dark:border-neutral-800 bg-white dark:bg-neutral-950 px-3 py-2 text-sm text-neutral-900 dark:text-neutral-100 placeholder:text-neutral-400 focus:outline-none focus:ring-2 focus:ring-neutral-300 dark:focus:ring-neutral-700"
-                    />
-                    <div className="flex items-center justify-end w-[44px]">
-                      <button
-                        type="button"
-                        onClick={() => {
-                          setEnvVars((prev) => {
-                            const next = prev.filter((_, i) => i !== idx);
-                            return next.length > 0
-                              ? next
-                              : [
-                                  {
-                                    name: "",
-                                    value: "",
-                                    isSecret: true,
-                                  },
-                                ];
-                          });
-                        }}
-                        className="h-10 w-[44px] rounded-md border border-neutral-200 dark:border-neutral-800 text-neutral-700 dark:text-neutral-300 grid place-items-center hover:bg-neutral-50 dark:hover:bg-neutral-900"
-                        aria-label="Remove variable"
-                      >
-                        <Minus className="w-4 h-4" />
-                      </button>
-                    </div>
-                  </div>
-                ))}
-              </div>
-
-              <div className="pt-2">
-                <button
-                  type="button"
-                  onClick={() =>
-                    setEnvVars((prev) => [
-                      ...prev,
-                      { name: "", value: "", isSecret: true },
-                    ])
-                  }
-                  className="inline-flex items-center gap-2 rounded-md border border-neutral-200 dark:border-neutral-800 px-3 py-2 text-sm text-neutral-800 dark:text-neutral-200 hover:bg-neutral-50 dark:hover:bg-neutral-900"
-                >
-                  <Plus className="w-4 h-4" /> Add More
-                </button>
-              </div>
-
-              <p className="text-xs text-neutral-500 dark:text-neutral-500 pt-2">
-                Tip: Paste an .env above to populate the form. Values are
-                encrypted at rest.
-              </p>
-            </div>
-          ) : null}
-        </div>
-
-        <div className="pt-4">
-          <p className="mb-3 text-sm text-neutral-600 dark:text-neutral-400">
-            Configure your environment by interacting with the VS Code instance
-            on the right. You can run{" "}
-            <code className="mx-1 rounded bg-neutral-100 dark:bg-neutral-900 px-1 py-0.5">
-              git pull
-            </code>
-            , clone repositories, run commands, and install dependencies before
-            taking a snapshot.
-          </p>
-          <button
-            type="button"
-            onClick={handleCreateEnvironment}
-            disabled={isProvisioning}
-            className="inline-flex items-center rounded-md bg-neutral-900 text-white disabled:bg-neutral-300 dark:disabled:bg-neutral-700 disabled:cursor-not-allowed px-4 py-2 text-sm hover:bg-neutral-800 dark:bg-neutral-100 dark:text-neutral-900 dark:hover:bg-neutral-200"
-          >
-            {isProvisioning ? (
-              <>
-                <Loader2 className="w-4 h-4 mr-2 animate-spin" />
-                Launching...
-              </>
-            ) : (
-              "Snapshot"
-            )}
-          </button>
-        </div>
-      </div>
-    </div>
-  );
-
-  const rightPane = (
-    <div className="h-full bg-neutral-50 dark:bg-neutral-950">
-      {isProvisioning ? (
-        <div className="flex items-center justify-center h-full">
-          <div className="text-center max-w-md px-6">
-            <div className="w-16 h-16 mx-auto mb-4 rounded-lg bg-neutral-200 dark:bg-neutral-800 flex items-center justify-center">
-              <Settings className="w-8 h-8 text-neutral-500 dark:text-neutral-400" />
-            </div>
-            <h3 className="text-lg font-medium text-neutral-900 dark:text-neutral-100 mb-2">
-              Launching Environment
-            </h3>
-            <p className="text-sm text-neutral-600 dark:text-neutral-400 mb-4">
-              Your development environment is launching. Once ready, VS Code
-              will appear here so you can configure and test your setup.
-            </p>
-            <div className="text-xs text-neutral-500 dark:text-neutral-500">
-              The environment will be available for 2 hours
-            </div>
-          </div>
-        </div>
-      ) : vscodeUrl ? (
-        <div className="relative h-full">
-          <div
-            aria-hidden={iframeLoaded}
-            className={clsx(
-              "absolute inset-0 z-10 flex items-center justify-center backdrop-blur-sm transition-opacity duration-300",
-              "bg-white/60 dark:bg-neutral-950/60",
-              iframeLoaded
-                ? "opacity-0 pointer-events-none"
-                : "opacity-100 pointer-events-auto"
-            )}
-          >
-            <div className="text-center">
-              <Loader2 className="w-6 h-6 mx-auto mb-3 animate-spin text-neutral-500 dark:text-neutral-400" />
-              <p className="text-sm text-neutral-700 dark:text-neutral-300">
-                Loading VS Code...
-              </p>
-            </div>
-          </div>
-          <iframe
-            src={vscodeUrl}
-            className="w-full h-full border-0"
-            title="VSCode Environment"
-            allow="clipboard-read; clipboard-write"
-            onLoad={() => setIframeLoaded(true)}
-          />
-        </div>
-      ) : (
-        <div className="flex items-center justify-center h-full">
-          <div className="text-center">
-            <X className="w-8 h-8 mx-auto mb-4 text-red-500" />
-            <p className="text-sm text-neutral-600 dark:text-neutral-400">
-              Waiting for environment URL...
-            </p>
-          </div>
-        </div>
-      )}
-    </div>
-  );
-
-  return (
-    <ResizableColumns
-      storageKey="envConfigWidth"
-      defaultLeftWidth={360}
-      minLeft={220}
-      maxLeft={700}
-      left={leftPane}
-      right={rightPane}
-    />
-  );
-}
-
-// Main Page Component
-function EnvironmentsPage() {
-  const searchParams = Route.useSearch();
-  const step = (searchParams.step ?? "select") as "select" | "configure";
-  const urlSelectedRepos = searchParams.selectedRepos ?? [];
-  const urlConnectionLogin = searchParams.connectionLogin;
-  const urlRepoSearch = searchParams.repoSearch ?? "";
-  const urlSessionId = searchParams.sessionId;
-  const navigate = useNavigate();
-  const { teamSlugOrId } = Route.useParams();
-  const provisionInstanceMutation = useRQMutation(
-    postApiMorphProvisionInstanceMutation()
-  );
-
-  // Derive VSCode URL from sessionId (always port-39378)
-  const derivedVscodeUrl = useMemo(() => {
-    if (!urlSessionId) return undefined;
-    const hostId = urlSessionId.replace(/_/g, "-");
-    return `https://port-39378-${hostId}.http.cloud.morph.so/?folder=/root/workspace`;
-  }, [urlSessionId]);
-
-  const goToStep = (
-    newStep: "select" | "configure",
-    selectedRepos?: string[],
-    connectionLogin?: string | null,
-    repoSearch?: string
-  ): void => {
-    navigate({
-      to: "/$teamSlugOrId/environments",
-      params: { teamSlugOrId },
-      search: (prev) => ({
-        ...prev,
-        // Explicitly persist session fields to satisfy type
-        sessionId: prev.sessionId,
-        step: newStep,
-        selectedRepos: selectedRepos ?? prev.selectedRepos,
-        connectionLogin:
-          connectionLogin !== undefined
-            ? (connectionLogin ?? undefined)
-            : prev.connectionLogin,
-        repoSearch: repoSearch !== undefined ? repoSearch : prev.repoSearch,
-      }),
-    });
-  };
-
-  const handleContinue = (repos: string[]) => {
-    goToStep("configure", repos);
-
-    // Reuse existing session if present
-    if (urlSessionId) return;
-
-    // Provision a new Morph instance and persist it in the URL
-    provisionInstanceMutation.mutate(
-      {
-        body: {
-          ttlSeconds: 60 * 60 * 2, // 2 hours
-        },
-      },
-      {
-        onSuccess: (data) => {
-          navigate({
-            to: "/$teamSlugOrId/environments",
-            params: { teamSlugOrId },
-            search: (prev) => ({
-              ...prev,
-              // Ensure required keys are present
-              step: prev.step,
-              selectedRepos: prev.selectedRepos,
-              connectionLogin: prev.connectionLogin,
-              repoSearch: prev.repoSearch,
-              sessionId: data.instanceId,
-            }),
-            replace: true,
-          });
-        },
-        onError: (error) => {
-          console.error("Failed to provision Morph instance:", error);
-        },
-      }
-    );
-  };
-
-  const handleBack = () => {
-    goToStep("select");
-  };
-
-  const handleStateChange = (
-    connectionLogin: string | null,
-    repoSearch: string,
-    selectedRepos: string[]
-  ) => {
-    // Update URL without changing step
-    navigate({
-      to: "/$teamSlugOrId/environments",
-      params: { teamSlugOrId },
-      search: (prev) => ({
-        ...prev,
-        step: prev.step,
-        selectedRepos: selectedRepos.length > 0 ? selectedRepos : undefined,
-        connectionLogin: connectionLogin ?? undefined,
-        repoSearch: repoSearch || undefined,
-        sessionId: prev.sessionId,
-      }),
-      replace: true,
-    });
-  };
-
-  return (
-    <FloatingPane
-      header={
-        <TitleBar
-          title="Environments"
-          actions={
-            <a
-              href="https://cal.com/team/manaflow/meeting"
-              target="_blank"
-              rel="noopener noreferrer"
-              className="inline-flex items-center rounded-md bg-neutral-900 text-white px-2 py-1 text-xs hover:bg-neutral-800 dark:bg-neutral-100 dark:text-neutral-900 dark:hover:bg-neutral-200"
-            >
-              Meeting
-            </a>
-          }
-        />
-      }
-    >
-      <div className="flex flex-col grow select-none relative h-full overflow-hidden">
-        {step === "select" ? (
-          <div className="p-6 max-w-3xl w-full mx-auto overflow-auto">
-            <RepositoryPicker
-              teamSlugOrId={teamSlugOrId}
-              onContinue={handleContinue}
-              initialSelectedRepos={urlSelectedRepos}
-              initialConnectionLogin={urlConnectionLogin}
-              initialRepoSearch={urlRepoSearch}
-              onStateChange={handleStateChange}
-            />
-          </div>
-        ) : (
-          <EnvironmentConfiguration
-            selectedRepos={urlSelectedRepos}
-            onBack={handleBack}
-            sessionId={urlSessionId}
-            vscodeUrl={derivedVscodeUrl}
-            isProvisioning={
-              provisionInstanceMutation.isPending && !urlSessionId
-            }
-          />
-        )}
->>>>>>> 72301019
       </div>
     </FloatingPane>
   );
-}+}
