--- conflicted
+++ resolved
@@ -618,229 +618,7 @@
   }, [selectedRun?.agentName, taskRuns]);
 
   const taskRunId = selectedRun?._id ?? runId;
-<<<<<<< HEAD
-
-  const handleRestartTask = useCallback(async () => {
-    if (!task) {
-      toast.error("Task data is still loading. Try again in a moment.");
-      return;
-    }
-    if (!socket) {
-      toast.error("Socket not connected. Refresh or try again later.");
-      return;
-    }
-
-    const editorContent = editorApiRef.current?.getContent();
-    const followUp = (editorContent?.text ?? followUpText).trim();
-
-    if (!followUp && overridePrompt) {
-      toast.error("Add new instructions when overriding the prompt.");
-      return;
-    }
-    if (!followUp && !task.text) {
-      toast.error("Add follow-up context before restarting.");
-      return;
-    }
-
-    if (restartAgents.length === 0) {
-      toast.error(
-        "No previous agents found for this task. Start a new run from the dashboard.",
-      );
-      return;
-    }
-
-    const providerStatus = await new Promise<ProviderStatusResponse | null>(
-      (resolve) => {
-        let settled = false;
-        const timeoutId = setTimeout(() => {
-          if (!settled) {
-            settled = true;
-            resolve(null);
-          }
-        }, 4000);
-
-        socket.emit("check-provider-status", (response) => {
-          if (!settled) {
-            settled = true;
-            clearTimeout(timeoutId);
-            resolve(response ?? null);
-          }
-        });
-      },
-    );
-
-    if (!providerStatus) {
-      toast.error(
-        "Cannot restart because the original models are not configured. Update your API keys in Settings and try again.",
-      );
-      return;
-    }
-
-    const providers = providerStatus.providers ?? [];
-    if (providers.length === 0) {
-      toast.error(
-        "Cannot restart because the original models are not configured. Update your API keys in Settings and try again.",
-      );
-      return;
-    }
-
-    const availableForRestart = new Set(
-      providers
-        .filter((provider) => provider.isAvailable)
-        .map((provider) => provider.name),
-    );
-    const missingForRestart = restartAgents.filter(
-      (agent) => !availableForRestart.has(agent),
-    );
-
-    if (missingForRestart.length > 0) {
-      const uniqueMissing = Array.from(new Set(missingForRestart));
-      const verb = uniqueMissing.length === 1 ? "is" : "are";
-      const label = uniqueMissing.length === 1 ? "model" : "models";
-      toast.error(
-        `Cannot restart because ${uniqueMissing.join(", ")} ${verb} not configured. Update your API keys in Settings to use this ${label}.`,
-      );
-      return;
-    }
-
-    const originalPrompt = task.text ?? "";
-    const combinedPrompt = overridePrompt
-      ? followUp
-      : originalPrompt
-        ? followUp
-          ? `${originalPrompt}\n\n${followUp}`
-          : originalPrompt
-        : followUp;
-
-    const projectFullNameForSocket =
-      task.projectFullName ??
-      (task.environmentId ? `env:${task.environmentId}` : undefined);
-
-    if (!projectFullNameForSocket) {
-      toast.error("Missing repository or environment for this task.");
-      return;
-    }
-
-    setIsRestartingTask(true);
-
-    try {
-      const existingImages = task.images && task.images.length > 0
-        ? task.images.map((image) => ({
-            storageId: image.storageId,
-            fileName: image.fileName,
-            altText: image.altText,
-          }))
-        : [];
-
-      const newImages = (editorContent?.images && editorContent.images.length > 0
-        ? editorContent.images.filter((img) => 'storageId' in img)
-        : []) as { storageId: Id<"_storage">; fileName: string | undefined; altText: string }[];
-
-      const imagesPayload = [...existingImages, ...newImages].length > 0
-        ? [...existingImages, ...newImages]
-        : undefined;
-
-      const newTaskId = await createTask({
-        teamSlugOrId,
-        text: combinedPrompt,
-        projectFullName: task.projectFullName ?? undefined,
-        baseBranch: task.baseBranch ?? undefined,
-        images: imagesPayload,
-        environmentId: task.environmentId ?? undefined,
-      });
-
-      addTaskToExpand(newTaskId);
-
-      const isEnvTask = projectFullNameForSocket.startsWith("env:");
-      const repoUrl = !isEnvTask
-        ? `https://github.com/${projectFullNameForSocket}.git`
-        : undefined;
-
-      await new Promise<void>((resolve) => {
-        socket.emit(
-          "start-task",
-          {
-            ...(repoUrl ? { repoUrl } : {}),
-            ...(task.baseBranch ? { branch: task.baseBranch } : {}),
-            taskDescription: combinedPrompt,
-            projectFullName: projectFullNameForSocket,
-            taskId: newTaskId,
-            selectedAgents: [...restartAgents],
-            isCloudMode: restartIsCloudMode,
-            ...(task.environmentId
-              ? { environmentId: task.environmentId }
-              : {}),
-            theme,
-          },
-          (response) => {
-            if ("error" in response) {
-              toast.error(`Task restart error: ${response.error}`);
-            } else {
-              editorApiRef.current?.clear();
-              setFollowUpText("");
-              toast.success("Started follow-up task");
-            }
-            resolve();
-          },
-        );
-      });
-    } catch (error) {
-      console.error("Failed to restart task", error);
-      toast.error("Failed to start follow-up task");
-    } finally {
-      setIsRestartingTask(false);
-    }
-  }, [
-    addTaskToExpand,
-    createTask,
-    followUpText,
-    overridePrompt,
-    socket,
-    task,
-    teamSlugOrId,
-    theme,
-    restartAgents,
-    restartIsCloudMode,
-  ]);
-
-  const handleFormSubmit = useCallback(
-    (event: FormEvent<HTMLFormElement>) => {
-      event.preventDefault();
-      void handleRestartTask();
-    },
-    [handleRestartTask],
-  );
-
-  const trimmedFollowUp = followUpText.trim();
-  const isRestartDisabled =
-    isRestartingTask ||
-    (overridePrompt ? !trimmedFollowUp : !trimmedFollowUp && !task?.text) ||
-    !socket ||
-    !task;
-  const isMac =
-    typeof navigator !== "undefined" &&
-    navigator.userAgent.toUpperCase().includes("MAC");
-  const restartDisabledReason = useMemo(() => {
-    if (isRestartingTask) {
-      return "Starting follow-up...";
-    }
-    if (!task) {
-      return "Task data loading...";
-    }
-    if (!socket) {
-      return "Socket not connected";
-    }
-    if (overridePrompt && !trimmedFollowUp) {
-      return "Add new instructions";
-    }
-    if (!trimmedFollowUp && !task?.text) {
-      return "Add follow-up context";
-    }
-    return undefined;
-  }, [isRestartingTask, overridePrompt, socket, task, trimmedFollowUp]);
-=======
   const restartTaskPersistenceKey = `restart-task-${taskId}-${runId}`;
->>>>>>> 21544e9a
 
   // 404 if selected run is missing
   if (!selectedRun) {
