import { api } from "@cmux/convex/api";
import { type Id } from "@cmux/convex/dataModel";
import { getShortId } from "@cmux/shared";
import { convexQuery } from "@convex-dev/react-query";
import { useSuspenseQuery } from "@tanstack/react-query";
import { createFileRoute } from "@tanstack/react-router";
import clsx from "clsx";
import { usePersistentIframe } from "../hooks/usePersistentIframe";
import { preloadTaskRunIframes } from "../lib/preloadTaskRunIframes";

// Configuration: Set to true to use the proxy URL, false to use direct localhost URL
const USE_PROXY_URL = false;

export const Route = createFileRoute("/_layout/task/$taskId/run/$taskRunId")({
  component: TaskRunComponent,
  loader: async (opts) => {
    const result = await opts.context.queryClient.ensureQueryData(
      convexQuery(api.taskRuns.get, {
        id: opts.params.taskRunId as Id<"taskRuns">,
      })
    );
    if (result) {
      void preloadTaskRunIframes([
        {
          url: result.vscode?.workspaceUrl || "",
          key: `task-run-${opts.params.taskRunId}`,
        },
      ]);
    }
  },
});

function TaskRunComponent() {
  const { taskRunId } = Route.useParams();
  const taskRun = useSuspenseQuery(
    convexQuery(api.taskRuns.get, {
      id: taskRunId as Id<"taskRuns">,
    })
  );

  const shortId = getShortId(taskRunId);

  let iframeUrl = USE_PROXY_URL
    ? `http://${shortId}.39378.localhost:9776/?folder=/root/workspace`
    : taskRun?.data?.vscode?.workspaceUrl || "about:blank";

  const { containerRef } = usePersistentIframe({
    key: `task-run-${taskRunId}`,
    url: iframeUrl,
    className: "select-none",
    allow:
      "clipboard-read; clipboard-write; usb; serial; hid; cross-origin-isolated; autoplay; camera; microphone; geolocation; payment; fullscreen",
    sandbox:
      "allow-forms allow-modals allow-orientation-lock allow-pointer-lock allow-popups allow-popups-to-escape-sandbox allow-presentation allow-same-origin allow-scripts allow-top-navigation",
    onLoad: () => {
      console.log(`Iframe loaded for task run ${taskRunId}`);
    },
    onError: (error) => {
      console.error(`Failed to load iframe for task run ${taskRunId}:`, error);
    },
  });

  return (
    <div className="flex flex-col grow min-h-0">
      <div className="flex flex-row grow min-h-0 relative">
        <div
          ref={containerRef}
          className={clsx("grow flex relative", {
            invisible: !taskRun?.data?.vscode?.workspaceUrl,
          })}
        />
        <div
          className={clsx(
            "absolute inset-0 flex items-center justify-center transition",
            {
              "opacity-100 pointer-events-none":
                !taskRun?.data?.vscode?.workspaceUrl,
              "opacity-0 pointer-events-auto":
                taskRun?.data?.vscode?.workspaceUrl,
            }
          )}
        >
          <div className="flex flex-col items-center gap-3">
            <div className="flex gap-1">
              <div
                className="w-2 h-2 bg-blue-500 rounded-full animate-bounce"
                style={{ animationDelay: "0ms" }}
              />
              <div
                className="w-2 h-2 bg-blue-500 rounded-full animate-bounce"
                style={{ animationDelay: "150ms" }}
              />
              <div
                className="w-2 h-2 bg-blue-500 rounded-full animate-bounce"
                style={{ animationDelay: "300ms" }}
              />
            </div>
            <span className="text-sm text-neutral-500">Loading VS Code...</span>
          </div>
<<<<<<< HEAD
          <span className="text-sm text-neutral-500">Starting VS Code...</span>
=======
>>>>>>> 7f853a12
        </div>
      </div>
    </div>
  );
}<|MERGE_RESOLUTION|>--- conflicted
+++ resolved
@@ -95,12 +95,10 @@
                 style={{ animationDelay: "300ms" }}
               />
             </div>
-            <span className="text-sm text-neutral-500">Loading VS Code...</span>
+            <span className="text-sm text-neutral-500">
+              Starting VS Code...
+            </span>
           </div>
-<<<<<<< HEAD
-          <span className="text-sm text-neutral-500">Starting VS Code...</span>
-=======
->>>>>>> 7f853a12
         </div>
       </div>
     </div>
