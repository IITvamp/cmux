--- conflicted
+++ resolved
@@ -1,17 +1,13 @@
 "use client";
 
-<<<<<<< HEAD
+import { env } from "@/client-env";
 import { getRandomKitty } from "@/components/kitties";
 import CmuxLogoMark from "@/components/logo/cmux-logo-mark";
-=======
-import CmuxLogo from "@/components/logo/cmux-logo";
-import { stackClientApp } from "@/lib/stack";
->>>>>>> 13a739d7
+import { isElectron } from "@/lib/electron";
 import { SignIn, useUser } from "@stackframe/react";
 import { useSuspenseQuery } from "@tanstack/react-query";
 import { Authenticated, ConvexProviderWithAuth } from "convex/react";
 import { AnimatePresence, motion } from "framer-motion";
-<<<<<<< HEAD
 import {
   Suspense,
   useCallback,
@@ -21,11 +17,6 @@
   type ReactNode,
 } from "react";
 import { authJsonQueryOptions } from "./authJsonQueryOptions";
-=======
-import { type ReactNode, useCallback, useMemo, useRef } from "react";
-import { isElectron } from "@/lib/electron";
-import { env } from "@/client-env";
->>>>>>> 13a739d7
 import { convexQueryClient } from "./convex-query-client";
 
 function OnReadyComponent({ onReady }: { onReady: () => void }) {
@@ -84,25 +75,28 @@
             initial={{ opacity: 0 }}
             animate={{ opacity: 1 }}
             exit={{ opacity: 0 }}
-            transition={{ duration: 0.2, ease: "easeOut" }}
           >
             {isElectron ? (
               <div className="flex flex-col items-center gap-4 p-6 rounded-lg border border-neutral-200 dark:border-neutral-800 bg-neutral-50 dark:bg-neutral-900">
                 <div className="text-center">
-                  <p className="text-neutral-900 dark:text-neutral-100 font-medium">Sign in required</p>
-                  <p className="text-sm text-neutral-600 dark:text-neutral-400">We'll open your browser to continue.</p>
+                  <p className="text-neutral-900 dark:text-neutral-100 font-medium">
+                    Sign in required
+                  </p>
+                  <p className="text-sm text-neutral-600 dark:text-neutral-400">
+                    We'll open your browser to continue.
+                  </p>
                 </div>
-                  <button
-                    onClick={() => {
-                      const origin = env.VITE_WWW_ORIGIN;
-                      const url = `${origin}/handler/sign-in/`;
-                      // Open in external browser via Electron handler
-                      window.open(url, "_blank", "noopener,noreferrer");
-                    }}
-                    className="px-4 py-2 rounded-md bg-neutral-900 text-white dark:bg-neutral-100 dark:text-neutral-900 hover:opacity-90"
-                  >   
-                    Sign in with browser
-                  </button>
+                <button
+                  onClick={() => {
+                    const origin = env.VITE_WWW_ORIGIN;
+                    const url = `${origin}/handler/sign-in/`;
+                    // Open in external browser via Electron handler
+                    window.open(url, "_blank", "noopener,noreferrer");
+                  }}
+                  className="px-4 py-2 rounded-md bg-neutral-900 text-white dark:bg-neutral-100 dark:text-neutral-900 hover:opacity-90"
+                >
+                  Sign in with browser
+                </button>
                 <p className="text-xs text-neutral-500 dark:text-neutral-500 text-center">
                   After signing in, you'll be returned automatically.
                 </p>
