import { useTheme } from "@/components/theme/use-theme";
import { api } from "@cmux/convex/api";
import * as Dialog from "@radix-ui/react-dialog";

import { isElectron } from "@/lib/electron";
import { useNavigate, useRouter } from "@tanstack/react-router";
import { Command } from "cmdk";
import { useMutation, useQuery } from "convex/react";
<<<<<<< HEAD
import { GitPullRequest, Monitor, Moon, Sun } from "lucide-react";
=======
import { GitPullRequest, Monitor, Moon, Sun, Plus } from "lucide-react";
>>>>>>> 3aa1edac
import { useCallback, useEffect, useRef, useState } from "react";
import { toast } from "sonner";

interface CommandBarProps {
  teamSlugOrId: string;
}

export function CommandBar({ teamSlugOrId }: CommandBarProps) {
  const [open, setOpen] = useState(false);
  const [search, setSearch] = useState("");
  const [openedWithShift, setOpenedWithShift] = useState(false);
  const openRef = useRef<boolean>(false);
  // Used only in non-Electron fallback
  const prevFocusedElRef = useRef<HTMLElement | null>(null);
  const navigate = useNavigate();
  const router = useRouter();
  const { setTheme } = useTheme();

  const allTasks = useQuery(api.tasks.get, { teamSlugOrId });
  const createRun = useMutation(api.taskRuns.create);

  useEffect(() => {
    openRef.current = open;
  }, [open]);

  useEffect(() => {
    // In Electron, prefer global shortcut from main via cmux event.
    if (isElectron) {
      const off = window.cmux.on("shortcut:cmd-k", () => {
        // Only handle Cmd+K (no shift/ctrl variations)
        setOpenedWithShift(false);
        if (openRef.current) {
          // About to CLOSE via toggle: normalize state like Esc path
          setSearch("");
          setOpenedWithShift(false);
        }
        setOpen((cur) => !cur);
      });
      return () => {
        // Unsubscribe if available
        if (typeof off === "function") off();
      };
    }

    // Web/non-Electron fallback: local keydown listener for Cmd+K
    const down = (e: KeyboardEvent) => {
      // Only trigger on EXACT Cmd+K (no Shift/Alt/Ctrl)
      if (
        e.key.toLowerCase() === "k" &&
        e.metaKey &&
        !e.shiftKey &&
        !e.altKey &&
        !e.ctrlKey
      ) {
        e.preventDefault();
        if (openRef.current) {
          setOpenedWithShift(false);
          setSearch("");
        } else {
          setOpenedWithShift(false);
          // Capture the currently focused element before opening (web only)
          prevFocusedElRef.current =
            document.activeElement as HTMLElement | null;
        }
        setOpen((cur) => !cur);
      }
    };
    document.addEventListener("keydown", down);
    return () => document.removeEventListener("keydown", down);
  }, []);

  // Track and restore focus across open/close, including iframes/webviews.
  useEffect(() => {
    // Inform Electron main about palette open state to gate focus capture
    if (isElectron && window.cmux?.ui?.setCommandPaletteOpen) {
      void window.cmux.ui.setCommandPaletteOpen(open);
    }

    if (!open) {
      if (isElectron && window.cmux?.ui?.restoreLastFocus) {
        // Ask main to restore using stored info for this window
        void window.cmux.ui.restoreLastFocus();
      } else {
        // Web-only fallback: restore previously focused element in same doc
        const el = prevFocusedElRef.current;
        if (el) {
          const id = window.setTimeout(() => {
            try {
              el.focus({ preventScroll: true });
              if ((el as HTMLIFrameElement).tagName === "IFRAME") {
                try {
                  (el as HTMLIFrameElement).contentWindow?.focus?.();
                } catch {
                  // ignore
                }
              }
            } catch {
              // ignore
            }
          }, 0);
          return () => window.clearTimeout(id);
        }
      }
    }
    return undefined;
  }, [open]);

  const handleHighlight = useCallback(
    async (value: string) => {
      if (value?.startsWith("task:")) {
        const parts = value.slice(5).split(":");
        const taskId = parts[0];
        const action = parts[1];

        try {
          if (!action) {
            // Preload main task route
            await router.preloadRoute({
              to: "/$teamSlugOrId/task/$taskId",
              // @ts-expect-error - taskId from string
              params: { teamSlugOrId, taskId },
            });
          } else if (action === "vs") {
            // Preload VS Code route (will need a runId when actually navigating)
            await router.preloadRoute({
              to: "/$teamSlugOrId/task/$taskId",
              // @ts-expect-error - taskId from string
              params: { teamSlugOrId, taskId },
            });
          } else if (action === "gitdiff") {
            // Preload git diff route (will need a runId when actually navigating)
            await router.preloadRoute({
              to: "/$teamSlugOrId/task/$taskId",
              // @ts-expect-error - taskId from string
              params: { teamSlugOrId, taskId },
            });
          }
        } catch {
          // Silently fail preloading
        }
      }
    },
    [router, teamSlugOrId]
  );

  const handleSelect = useCallback(
    async (value: string) => {
      if (value === "new-task") {
        navigate({
          to: "/$teamSlugOrId/dashboard",
          params: { teamSlugOrId },
        });
      } else if (value === "pull-requests") {
        navigate({
          to: "/$teamSlugOrId/prs",
          params: { teamSlugOrId },
        });
      } else if (value === "theme-light") {
        setTheme("light");
      } else if (value === "theme-dark") {
        setTheme("dark");
      } else if (value === "theme-system") {
        setTheme("system");
      } else if (value.startsWith("task:")) {
        const parts = value.slice(5).split(":");
        const taskId = parts[0];
        const action = parts[1];

        if (action === "vs" || action === "gitdiff") {
          try {
            // Create a new run for VS Code or git diff
            const runId = await createRun({
              teamSlugOrId,
              // @ts-expect-error - taskId from string
              taskId,
              prompt: action === "vs" ? "Opening VS Code" : "Viewing git diff",
            });

            if (runId) {
              if (action === "vs") {
                navigate({
                  to: "/$teamSlugOrId/task/$taskId/run/$runId/vscode",
                  // @ts-expect-error - taskId and runId extracted from string
                  params: { teamSlugOrId, taskId, runId },
                });
              } else {
                navigate({
                  to: "/$teamSlugOrId/task/$taskId/run/$runId/diff",
                  // @ts-expect-error - taskId and runId extracted from string
                  params: { teamSlugOrId, taskId, runId },
                });
              }
            }
          } catch (_error) {
            toast.error("Failed to create run");
            navigate({
              to: "/$teamSlugOrId/task/$taskId",
              // @ts-expect-error - taskId extracted from string
              params: { teamSlugOrId, taskId },
              search: { runId: undefined },
            });
          }
        } else {
          navigate({
            to: "/$teamSlugOrId/task/$taskId",
            // @ts-expect-error - taskId extracted from string
            params: { teamSlugOrId, taskId },
            search: { runId: undefined },
          });
        }
      }
      setOpen(false);
      setSearch("");
      setOpenedWithShift(false);
    },
    [navigate, teamSlugOrId, setTheme, createRun]
  );

  if (!open) return null;

  return (
    <>
      <div
        className="fixed inset-0 z-[var(--z-commandbar)]"
        onClick={() => {
          setOpen(false);
          setSearch("");
          setOpenedWithShift(false);
        }}
      />
      <Command.Dialog
        open={open}
        onOpenChange={setOpen}
        label="Command Menu"
        title="Command Menu"
        loop
        className="fixed inset-0 z-[var(--z-commandbar)] flex items-start justify-center pt-[20vh] pointer-events-none"
        onKeyDown={(e) => {
          if (e.key === "Escape") {
            setOpen(false);
            setSearch("");
            setOpenedWithShift(false);
          }
        }}
        onValueChange={handleHighlight}
        defaultValue={openedWithShift ? "new-task" : undefined}
      >
        <Dialog.Title className="sr-only">Command Menu</Dialog.Title>

        <div className="w-full max-w-2xl bg-white dark:bg-neutral-900 rounded-xl shadow-2xl border border-neutral-200 dark:border-neutral-700 overflow-hidden pointer-events-auto">
          <Command.Input
            value={search}
            onValueChange={setSearch}
            placeholder="Type a command or search..."
            className="w-full px-4 py-3 text-sm bg-transparent border-b border-neutral-200 dark:border-neutral-700 outline-none placeholder:text-neutral-500 dark:placeholder:text-neutral-400"
          />
          <Command.List className="max-h-[400px] overflow-y-auto px-1 pb-2 flex flex-col gap-2">
            <Command.Empty className="py-6 text-center text-sm text-neutral-500 dark:text-neutral-400">
              No results found.
            </Command.Empty>

            <Command.Group>
              <div className="px-2 py-1.5 text-xs text-neutral-500 dark:text-neutral-400">
                Actions
              </div>
              <Command.Item
                value="new-task"
                onSelect={() => handleSelect("new-task")}
                className="flex items-center gap-2 px-3 py-2.5 mx-1 rounded-md cursor-pointer
                hover:bg-neutral-100 dark:hover:bg-neutral-800
                data-[selected=true]:bg-neutral-100 dark:data-[selected=true]:bg-neutral-800
                data-[selected=true]:text-neutral-900 dark:data-[selected=true]:text-neutral-100"
              >
                <Plus className="h-4 w-4 text-neutral-500" />
                <span className="text-sm">New Task</span>
              </Command.Item>
              <Command.Item
                value="pull-requests"
                onSelect={() => handleSelect("pull-requests")}
                className="flex items-center gap-2 px-3 py-2.5 mx-1 rounded-md cursor-pointer
                hover:bg-neutral-100 dark:hover:bg-neutral-800
                data-[selected=true]:bg-neutral-100 dark:data-[selected=true]:bg-neutral-800
                data-[selected=true]:text-neutral-900 dark:data-[selected=true]:text-neutral-100"
              >
                <GitPullRequest className="h-4 w-4 text-neutral-500" />
                <span className="text-sm">Pull Requests</span>
              </Command.Item>
            </Command.Group>

            <Command.Group>
              <div className="px-2 py-1.5 text-xs text-neutral-500 dark:text-neutral-400">
                Theme
              </div>
              <Command.Item
                value="theme-light"
                onSelect={() => handleSelect("theme-light")}
                className="flex items-center gap-2 px-3 py-2.5 mx-1 rounded-md cursor-pointer                 hover:bg-neutral-100 dark:hover:bg-neutral-800 
                data-[selected=true]:bg-neutral-100 dark:data-[selected=true]:bg-neutral-800
                data-[selected=true]:text-neutral-900 dark:data-[selected=true]:text-neutral-100"
              >
                <Sun className="h-4 w-4 text-amber-500" />
                <span className="text-sm">Light Mode</span>
              </Command.Item>
              <Command.Item
                value="theme-dark"
                onSelect={() => handleSelect("theme-dark")}
                className="flex items-center gap-2 px-3 py-2.5 mx-1 rounded-md cursor-pointer                 hover:bg-neutral-100 dark:hover:bg-neutral-800 
                data-[selected=true]:bg-neutral-100 dark:data-[selected=true]:bg-neutral-800
                data-[selected=true]:text-neutral-900 dark:data-[selected=true]:text-neutral-100"
              >
                <Moon className="h-4 w-4 text-blue-500" />
                <span className="text-sm">Dark Mode</span>
              </Command.Item>
              <Command.Item
                value="theme-system"
                onSelect={() => handleSelect("theme-system")}
                className="flex items-center gap-2 px-3 py-2.5 mx-1 rounded-md cursor-pointer                 hover:bg-neutral-100 dark:hover:bg-neutral-800 
                data-[selected=true]:bg-neutral-100 dark:data-[selected=true]:bg-neutral-800
                data-[selected=true]:text-neutral-900 dark:data-[selected=true]:text-neutral-100"
              >
                <Monitor className="h-4 w-4 text-neutral-500" />
                <span className="text-sm">System Theme</span>
              </Command.Item>
            </Command.Group>

            {allTasks && allTasks.length > 0 && (
              <Command.Group>
                <div className="px-2 py-1.5 text-xs text-neutral-500 dark:text-neutral-400">
                  Tasks
                </div>
                {allTasks.slice(0, 9).flatMap((task, index) => [
                  <Command.Item
                    key={task._id}
                    value={`${index + 1}:task:${task._id}`}
                    onSelect={() => handleSelect(`task:${task._id}`)}
                    data-value={`task:${task._id}`}
                    className="flex items-center gap-3 px-3 py-2.5 mx-1 rounded-md cursor-pointer                     hover:bg-neutral-100 dark:hover:bg-neutral-800 
                    data-[selected=true]:bg-neutral-100 dark:data-[selected=true]:bg-neutral-800
                    data-[selected=true]:text-neutral-900 dark:data-[selected=true]:text-neutral-100
                    group"
                  >
                    <span
                      className="flex h-5 w-5 items-center justify-center rounded text-xs font-semibold
                    bg-neutral-200 dark:bg-neutral-700 text-neutral-600 dark:text-neutral-300
                    group-data-[selected=true]:bg-neutral-300 dark:group-data-[selected=true]:bg-neutral-600"
                    >
                      {index + 1}
                    </span>
                    <span className="flex-1 truncate text-sm">
                      {task.pullRequestTitle || task.text}
                    </span>
                    {task.isCompleted ? (
                      <span className="text-xs px-2 py-0.5 rounded-full bg-green-100 dark:bg-green-900/30 text-green-700 dark:text-green-400">
                        completed
                      </span>
                    ) : (
                      <span className="text-xs px-2 py-0.5 rounded-full bg-blue-100 dark:bg-blue-900/30 text-blue-700 dark:text-blue-400">
                        in progress
                      </span>
                    )}
                  </Command.Item>,
                  <Command.Item
                    key={`${task._id}-vs`}
                    value={`${index + 1} vs:task:${task._id}`}
                    onSelect={() => handleSelect(`task:${task._id}:vs`)}
                    data-value={`task:${task._id}:vs`}
                    className="flex items-center gap-3 px-3 py-2.5 mx-1 rounded-md cursor-pointer                     hover:bg-neutral-100 dark:hover:bg-neutral-800 
                    data-[selected=true]:bg-neutral-100 dark:data-[selected=true]:bg-neutral-800
                    data-[selected=true]:text-neutral-900 dark:data-[selected=true]:text-neutral-100
                    group"
                  >
                    <span
                      className="flex h-5 w-8 items-center justify-center rounded text-xs font-semibold
                    bg-neutral-200 dark:bg-neutral-700 text-neutral-600 dark:text-neutral-300
                    group-data-[selected=true]:bg-neutral-300 dark:group-data-[selected=true]:bg-neutral-600"
                    >
                      {index + 1} VS
                    </span>
                    <span className="flex-1 truncate text-sm">
                      {task.pullRequestTitle || task.text}
                    </span>
                    {task.isCompleted ? (
                      <span className="text-xs px-2 py-0.5 rounded-full bg-green-100 dark:bg-green-900/30 text-green-700 dark:text-green-400">
                        completed
                      </span>
                    ) : (
                      <span className="text-xs px-2 py-0.5 rounded-full bg-blue-100 dark:bg-blue-900/30 text-blue-700 dark:text-blue-400">
                        in progress
                      </span>
                    )}
                  </Command.Item>,
                  <Command.Item
                    key={`${task._id}-gitdiff`}
                    value={`${index + 1} git diff:task:${task._id}`}
                    onSelect={() => handleSelect(`task:${task._id}:gitdiff`)}
                    data-value={`task:${task._id}:gitdiff`}
                    className="flex items-center gap-3 px-3 py-2.5 mx-1 rounded-md cursor-pointer                     hover:bg-neutral-100 dark:hover:bg-neutral-800 
                    data-[selected=true]:bg-neutral-100 dark:data-[selected=true]:bg-neutral-800
                    data-[selected=true]:text-neutral-900 dark:data-[selected=true]:text-neutral-100
                    group"
                  >
                    <span
                      className="flex h-5 px-2 items-center justify-center rounded text-xs font-semibold
                    bg-neutral-200 dark:bg-neutral-700 text-neutral-600 dark:text-neutral-300
                    group-data-[selected=true]:bg-neutral-300 dark:group-data-[selected=true]:bg-neutral-600"
                    >
                      {index + 1} git diff
                    </span>
                    <span className="flex-1 truncate text-sm">
                      {task.pullRequestTitle || task.text}
                    </span>
                    {task.isCompleted ? (
                      <span className="text-xs px-2 py-0.5 rounded-full bg-green-100 dark:bg-green-900/30 text-green-700 dark:text-green-400">
                        completed
                      </span>
                    ) : (
                      <span className="text-xs px-2 py-0.5 rounded-full bg-blue-100 dark:bg-blue-900/30 text-blue-700 dark:text-blue-400">
                        in progress
                      </span>
                    )}
                  </Command.Item>,
                ])}
              </Command.Group>
            )}
          </Command.List>
        </div>
      </Command.Dialog>
    </>
  );
}<|MERGE_RESOLUTION|>--- conflicted
+++ resolved
@@ -6,11 +6,7 @@
 import { useNavigate, useRouter } from "@tanstack/react-router";
 import { Command } from "cmdk";
 import { useMutation, useQuery } from "convex/react";
-<<<<<<< HEAD
-import { GitPullRequest, Monitor, Moon, Sun } from "lucide-react";
-=======
 import { GitPullRequest, Monitor, Moon, Sun, Plus } from "lucide-react";
->>>>>>> 3aa1edac
 import { useCallback, useEffect, useRef, useState } from "react";
 import { toast } from "sonner";
 
