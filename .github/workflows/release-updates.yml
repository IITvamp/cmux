name: Build & Publish Electron Updates (GitHub Releases)

on:
  release:
    types: [published]
  workflow_dispatch:
  push:
    branches:
      - main
    paths:
      - package.json
      - apps/client/package.json

concurrency:
  group: release-${{ github.ref }}
  cancel-in-progress: false

permissions:
  contents: write

env:
  NODE_VERSION: "24"

jobs:
  prepare-release:
    name: Prepare Release
    runs-on: ubuntu-latest
    outputs:
      release_tag: ${{ steps.resolve.outputs.tag }}
    permissions:
      contents: write
    steps:
      - uses: actions/checkout@v4
      - uses: actions/setup-node@v4
        with:
          node-version: ${{ env.NODE_VERSION }}
      - name: Resolve release tag
        id: resolve
        env:
          EVENT_RELEASE_TAG: ${{ github.event.release.tag_name }}
          GITHUB_REF: ${{ github.ref }}
          GITHUB_REF_NAME: ${{ github.ref_name }}
          GITHUB_REPOSITORY: ${{ github.repository }}
          GH_TOKEN: ${{ github.token }}
        run: |
          set -euo pipefail

          release_tag="${EVENT_RELEASE_TAG:-}"
          repo="${GITHUB_REPOSITORY}"

          version="$(node -p "require('./apps/client/package.json').version")"
          if [[ -z "$version" ]]; then
            echo "Unable to determine app version from apps/client/package.json" >&2
            exit 1
          fi

          declare -a candidates
          candidates=()

          if [[ -n "$release_tag" ]]; then
            candidates+=("$release_tag")
          elif [[ "$GITHUB_REF" == refs/tags/* ]]; then
            candidates+=("$GITHUB_REF_NAME")
          fi

          candidates+=("v$version" "$version")

          resolved_tag=""
          for tag in "${candidates[@]}"; do
            if [[ -z "$tag" ]]; then
              continue
            fi
            if gh release view "$tag" --repo "$repo" >/dev/null 2>&1; then
              resolved_tag="$tag"
              break
            fi
          done

          if [[ -z "$resolved_tag" ]]; then
            resolved_tag="${candidates[0]}"
            if [[ -z "$resolved_tag" ]]; then
              echo "Unable to resolve a release tag candidate" >&2
              exit 1
            fi
            echo "Creating draft release $resolved_tag"
            gh release create "$resolved_tag" \
              --repo "$repo" \
              --draft \
              --title "$resolved_tag" \
              --notes ""
          fi

          echo "Resolved release tag: $resolved_tag"
          printf 'tag=%s\n' "$resolved_tag" >> "$GITHUB_OUTPUT"

<<<<<<< HEAD
  # mac-x64:
  #   name: macOS x64
  #   needs: prepare-release
  #   environment: electron
  #   runs-on: ${{ (vars.USE_LARGE_RUNNERS == 'true' && 'macos-13-large') || 'macos-13' }}
  #   defaults:
  #     run:
  #       working-directory: ./
  #   steps:
  #     - uses: actions/checkout@v4
  #       with:
  #         ref: ${{ github.event_name == 'release' && github.event.release.tag_name || github.ref }}
  #     - uses: actions/setup-node@v4
  #       with:
  #         node-version: ${{ env.NODE_VERSION }}
  #     - name: Setup Bun
  #       uses: oven-sh/setup-bun@v2
  #       with:
  #         bun-version: 1.2.21
  #     - name: Install dependencies (bun)
  #       run: bun install --frozen-lockfile
  #     - name: Install app deps in apps/client (bun)
  #       working-directory: apps/client
  #       run: bun install --frozen-lockfile
  #     - name: Ensure local production node_modules (apps/client)
  #       working-directory: apps/client
  #       run: |
  #         set -euo pipefail
  #         echo "Ensuring local node_modules in $(pwd)..."
  #         # First try a local bun install to materialize node_modules
  #         bun install --frozen-lockfile || true
  #         if [ ! -d node_modules ]; then
  #           echo "Local node_modules missing; copying from workspace root..."
  #           # Copy the hoisted workspace root node_modules into the app package
  #           # -L to dereference any symlinks so the packaged app has real files
  #           rsync -aL --delete ../../node_modules/ node_modules/ || true
  #         fi
  #         if [ ! -d node_modules ]; then
  #           echo "ERROR: apps/client/node_modules still missing after attempts." >&2
  #           exit 1
  #         fi
  #     - name: Write .env for build
  #       shell: bash
  #       run: |
  #         cat > .env <<EOF
  #         NEXT_PUBLIC_CONVEX_URL=${{ secrets.NEXT_PUBLIC_CONVEX_URL }}
  #         NEXT_PUBLIC_STACK_PROJECT_ID=${{ secrets.NEXT_PUBLIC_STACK_PROJECT_ID }}
  #         NEXT_PUBLIC_STACK_PUBLISHABLE_CLIENT_KEY=${{ secrets.NEXT_PUBLIC_STACK_PUBLISHABLE_CLIENT_KEY }}
  #         NEXT_PUBLIC_WWW_ORIGIN=${{ secrets.NEXT_PUBLIC_WWW_ORIGIN }}
  #         NEXT_PUBLIC_GITHUB_APP_SLUG=${{ secrets.NEXT_PUBLIC_GITHUB_APP_SLUG }}
  #         EOF
  #     - name: Build, sign, and notarize (x64) via publish script
  #       env:
  #         MAC_CERT_BASE64: ${{ secrets.MAC_CERT_BASE64 }}
  #         MAC_CERT_PASSWORD: ${{ secrets.MAC_CERT_PASSWORD }}
  #         APPLE_API_KEY: ${{ secrets.APPLE_API_KEY }}
  #         APPLE_API_KEY_ID: ${{ secrets.APPLE_API_KEY_ID }}
  #         APPLE_API_ISSUER: ${{ secrets.APPLE_API_ISSUER }}
  #       run: bash scripts/publish-build-mac-x64.sh --skip-install
  #     - name: Publish notarized macOS x64 artifacts to GitHub Releases
  #       env:
  #         GH_TOKEN: ${{ github.token }}
  #         RELEASE_TAG: ${{ needs.prepare-release.outputs.release_tag }}
  #         REPO: ${{ github.repository }}
  #       working-directory: apps/client
  #       shell: bash
  #       run: |
  #         set -euo pipefail
  #         shopt -s nullglob
  #         artifacts=(
  #           dist-electron/*.dmg
  #           dist-electron/*.zip
  #           dist-electron/latest-*.yml
  #           dist-electron/*.blockmap
  #         )
  #         if [[ ${#artifacts[@]} -eq 0 ]]; then
  #           echo "No notarized macOS x64 artifacts found in dist-electron" >&2
  #           exit 1
  #         fi
  #         release_tag="${RELEASE_TAG:-}"
  #         if [[ -z "$release_tag" ]]; then
  #           echo "Release tag not provided" >&2
  #           exit 1
  #         fi
  #         repo="${REPO}"
  #         for artifact in "${artifacts[@]}"; do
  #           echo "Uploading $artifact to $repo@$release_tag"
  #           gh release upload "$release_tag" "$artifact" --repo "$repo" --clobber
  #         done
=======
  mac-x64:
    name: macOS x64
    needs: prepare-release
    environment: electron
    runs-on: ${{ (vars.USE_LARGE_RUNNERS == 'true' && 'macos-13-large') || 'macos-13' }}
    defaults:
      run:
        working-directory: ./
    steps:
      - uses: actions/checkout@v4
        with:
          ref: ${{ github.event_name == 'release' && github.event.release.tag_name || github.ref }}
      - uses: actions/setup-node@v4
        with:
          node-version: ${{ env.NODE_VERSION }}
      - name: Setup Bun
        uses: oven-sh/setup-bun@v2
        with:
          bun-version: 1.2.21
      - name: Install Rust toolchain
        uses: dtolnay/rust-toolchain@stable
        with:
          toolchain: stable
          profile: minimal
          targets: x86_64-apple-darwin
      - name: Install dependencies (bun)
        run: bun install --frozen-lockfile
      - name: Install app deps in apps/client (bun)
        working-directory: apps/client
        run: bun install --frozen-lockfile
      - name: Ensure local production node_modules (apps/client)
        working-directory: apps/client
        run: |
          set -euo pipefail
          echo "Ensuring local node_modules in $(pwd)..."
          # First try a local bun install to materialize node_modules
          bun install --frozen-lockfile || true
          if [ ! -d node_modules ]; then
            echo "Local node_modules missing; copying from workspace root..."
            # Copy the hoisted workspace root node_modules into the app package
            # -L to dereference any symlinks so the packaged app has real files
            rsync -aL --delete ../../node_modules/ node_modules/ || true
          fi
          if [ ! -d node_modules ]; then
            echo "ERROR: apps/client/node_modules still missing after attempts." >&2
            exit 1
          fi
      - name: Write .env for build
        shell: bash
        run: |
          cat > .env <<EOF
          NEXT_PUBLIC_CONVEX_URL=${{ secrets.NEXT_PUBLIC_CONVEX_URL }}
          NEXT_PUBLIC_STACK_PROJECT_ID=${{ secrets.NEXT_PUBLIC_STACK_PROJECT_ID }}
          NEXT_PUBLIC_STACK_PUBLISHABLE_CLIENT_KEY=${{ secrets.NEXT_PUBLIC_STACK_PUBLISHABLE_CLIENT_KEY }}
          NEXT_PUBLIC_WWW_ORIGIN=${{ secrets.NEXT_PUBLIC_WWW_ORIGIN }}
          NEXT_PUBLIC_GITHUB_APP_SLUG=${{ secrets.NEXT_PUBLIC_GITHUB_APP_SLUG }}
          EOF
      - name: Build native Rust addon
        working-directory: apps/server/native/core
        shell: bash
        run: bunx --bun @napi-rs/cli build --platform --release
      - name: Build, sign, and notarize (x64) via publish script
        env:
          MAC_CERT_BASE64: ${{ secrets.MAC_CERT_BASE64 }}
          MAC_CERT_PASSWORD: ${{ secrets.MAC_CERT_PASSWORD }}
          APPLE_API_KEY: ${{ secrets.APPLE_API_KEY }}
          APPLE_API_KEY_ID: ${{ secrets.APPLE_API_KEY_ID }}
          APPLE_API_ISSUER: ${{ secrets.APPLE_API_ISSUER }}
        run: bash scripts/publish-build-mac-x64.sh --skip-install
      - name: Publish notarized macOS x64 artifacts to GitHub Releases
        env:
          GH_TOKEN: ${{ github.token }}
          RELEASE_TAG: ${{ needs.prepare-release.outputs.release_tag }}
          REPO: ${{ github.repository }}
        working-directory: apps/client
        shell: bash
        run: |
          set -euo pipefail
          shopt -s nullglob
          artifacts=(
            dist-electron/*.dmg
            dist-electron/*.zip
            dist-electron/latest-*.yml
            dist-electron/*.blockmap
          )
          if [[ ${#artifacts[@]} -eq 0 ]]; then
            echo "No notarized macOS x64 artifacts found in dist-electron" >&2
            exit 1
          fi
          release_tag="${RELEASE_TAG:-}"
          if [[ -z "$release_tag" ]]; then
            echo "Release tag not provided" >&2
            exit 1
          fi
          repo="${REPO}"
          for artifact in "${artifacts[@]}"; do
            echo "Uploading $artifact to $repo@$release_tag"
            gh release upload "$release_tag" "$artifact" --repo "$repo" --clobber
          done
>>>>>>> 8ea65628

  mac-arm64:
    name: macOS arm64
    needs: prepare-release
    environment: electron
    runs-on: ${{ (vars.USE_LARGE_RUNNERS == 'true' && 'macos-14-xlarge') || 'macos-14' }}
    defaults:
      run:
        working-directory: ./
    steps:
      - uses: actions/checkout@v4
        with:
          ref: ${{ github.event_name == 'release' && github.event.release.tag_name || github.ref }}
      - uses: actions/setup-node@v4
        with:
          node-version: ${{ env.NODE_VERSION }}
      - name: Setup Bun
        uses: oven-sh/setup-bun@v2
        with:
          bun-version: 1.2.21
      - name: Install Rust toolchain
        uses: dtolnay/rust-toolchain@stable
        with:
          toolchain: stable
          profile: minimal
          targets: aarch64-apple-darwin
      - name: Install dependencies (bun)
        run: bun install --frozen-lockfile
      - name: Install app deps in apps/client (bun)
        working-directory: apps/client
        run: bun install --frozen-lockfile
      - name: Ensure local production node_modules (apps/client)
        working-directory: apps/client
        run: |
          set -euo pipefail
          echo "Ensuring local node_modules in $(pwd)..."
          # First try a local bun install to materialize node_modules
          bun install --frozen-lockfile || true
          if [ ! -d node_modules ]; then
            echo "Local node_modules missing; copying from workspace root..."
            # Copy the hoisted workspace root node_modules into the app package
            # -L to dereference any symlinks so the packaged app has real files
            rsync -aL --delete ../../node_modules/ node_modules/ || true
          fi
          if [ ! -d node_modules ]; then
            echo "ERROR: apps/client/node_modules still missing after attempts." >&2
            exit 1
          fi
      - name: Write .env for build
        shell: bash
        run: |
          cat > .env <<EOF
          NEXT_PUBLIC_CONVEX_URL=${{ secrets.NEXT_PUBLIC_CONVEX_URL }}
          NEXT_PUBLIC_STACK_PROJECT_ID=${{ secrets.NEXT_PUBLIC_STACK_PROJECT_ID }}
          NEXT_PUBLIC_STACK_PUBLISHABLE_CLIENT_KEY=${{ secrets.NEXT_PUBLIC_STACK_PUBLISHABLE_CLIENT_KEY }}
          NEXT_PUBLIC_WWW_ORIGIN=${{ secrets.NEXT_PUBLIC_WWW_ORIGIN }}
          NEXT_PUBLIC_GITHUB_APP_SLUG=${{ secrets.NEXT_PUBLIC_GITHUB_APP_SLUG }}
          EOF
      - name: Build native Rust addon
        working-directory: apps/server/native/core
        shell: bash
        run: bunx --bun @napi-rs/cli build --platform --release
      - name: Build, sign, and notarize (arm64) via publish script
        env:
          MAC_CERT_BASE64: ${{ secrets.MAC_CERT_BASE64 }}
          MAC_CERT_PASSWORD: ${{ secrets.MAC_CERT_PASSWORD }}
          APPLE_API_KEY: ${{ secrets.APPLE_API_KEY }}
          APPLE_API_KEY_ID: ${{ secrets.APPLE_API_KEY_ID }}
          APPLE_API_ISSUER: ${{ secrets.APPLE_API_ISSUER }}
        run: bash scripts/publish-build-mac-arm64.sh --skip-install
      - name: Publish notarized macOS arm64 artifacts to GitHub Releases
        env:
          GH_TOKEN: ${{ github.token }}
          RELEASE_TAG: ${{ needs.prepare-release.outputs.release_tag }}
          REPO: ${{ github.repository }}
        working-directory: apps/client
        shell: bash
        run: |
          set -euo pipefail
          shopt -s nullglob
          artifacts=(
            dist-electron/*.dmg
            dist-electron/*.zip
            dist-electron/latest-*.yml
            dist-electron/*.blockmap
          )
          if [[ ${#artifacts[@]} -eq 0 ]]; then
            echo "No notarized macOS arm64 artifacts found in dist-electron" >&2
            exit 1
          fi
          release_tag="${RELEASE_TAG:-}"
          if [[ -z "$release_tag" ]]; then
            echo "Release tag not provided" >&2
            exit 1
          fi
          repo="${REPO}"
          for artifact in "${artifacts[@]}"; do
            echo "Uploading $artifact to $repo@$release_tag"
            gh release upload "$release_tag" "$artifact" --repo "$repo" --clobber
          done

  windows-x64:
    name: Windows x64
    needs: prepare-release
    environment: electron
    runs-on: windows-latest
    defaults:
      run:
        working-directory: ./
    steps:
      - uses: actions/checkout@v4
        with:
          ref: ${{ github.event_name == 'release' && github.event.release.tag_name || github.ref }}
      - uses: actions/setup-node@v4
        with:
          node-version: ${{ env.NODE_VERSION }}
      - name: Setup Bun
        uses: oven-sh/setup-bun@v2
        with:
          bun-version: 1.2.21
      - name: Install Rust toolchain
        uses: dtolnay/rust-toolchain@stable
        with:
          toolchain: stable
          profile: minimal
          targets: x86_64-pc-windows-msvc
      - name: Install dependencies (bun)
        run: bun install --frozen-lockfile
      - name: Write .env for build
        shell: bash
        run: |
          cat > .env <<EOF
          NEXT_PUBLIC_CONVEX_URL=${{ secrets.NEXT_PUBLIC_CONVEX_URL }}
          NEXT_PUBLIC_STACK_PROJECT_ID=${{ secrets.NEXT_PUBLIC_STACK_PROJECT_ID }}
          NEXT_PUBLIC_STACK_PUBLISHABLE_CLIENT_KEY=${{ secrets.NEXT_PUBLIC_STACK_PUBLISHABLE_CLIENT_KEY }}
          NEXT_PUBLIC_WWW_ORIGIN=${{ secrets.NEXT_PUBLIC_WWW_ORIGIN }}
          NEXT_PUBLIC_GITHUB_APP_SLUG=${{ secrets.NEXT_PUBLIC_GITHUB_APP_SLUG }}
          EOF
      - name: Build native Rust addon
        working-directory: apps/server/native/core
        shell: pwsh
        run: bunx --bun @napi-rs/cli build --platform --release
      - name: Generate icons
        working-directory: apps/client
        run: bun run ./scripts/generate-icons.mjs
      - name: Build & publish Windows x64 to GitHub Releases
        env:
          GH_TOKEN: ${{ github.token }}
          PUBLISH_FLAG: ${{ github.event_name == 'release' && 'always' || 'never' }}
        working-directory: apps/client
        run: bunx electron-vite build -c electron.vite.config.ts && bunx electron-builder --config electron-builder.json --win --x64 --publish always --config.publish.provider=github --config.publish.owner="${{ github.repository_owner }}" --config.publish.repo="${{ github.event.repository.name }}"

  linux-x64:
    name: Linux x64
    needs: prepare-release
    environment: electron
    runs-on: ubuntu-latest
    steps:
      - uses: actions/checkout@v4
        with:
          ref: ${{ github.event_name == 'release' && github.event.release.tag_name || github.ref }}
      - uses: actions/setup-node@v4
        with:
          node-version: ${{ env.NODE_VERSION }}
      - name: Setup Bun
        uses: oven-sh/setup-bun@v2
        with:
          bun-version: 1.2.21
      - name: Install Rust toolchain
        uses: dtolnay/rust-toolchain@stable
        with:
          toolchain: stable
          profile: minimal
          targets: x86_64-unknown-linux-gnu
      - name: Install dependencies (bun)
        run: bun install --frozen-lockfile
      - name: Write .env for build
        shell: bash
        run: |
          cat > .env <<EOF
          NEXT_PUBLIC_CONVEX_URL=${{ secrets.NEXT_PUBLIC_CONVEX_URL }}
          NEXT_PUBLIC_STACK_PROJECT_ID=${{ secrets.NEXT_PUBLIC_STACK_PROJECT_ID }}
          NEXT_PUBLIC_STACK_PUBLISHABLE_CLIENT_KEY=${{ secrets.NEXT_PUBLIC_STACK_PUBLISHABLE_CLIENT_KEY }}
          NEXT_PUBLIC_WWW_ORIGIN=${{ secrets.NEXT_PUBLIC_WWW_ORIGIN }}
          NEXT_PUBLIC_GITHUB_APP_SLUG=${{ secrets.NEXT_PUBLIC_GITHUB_APP_SLUG }}
          EOF
      - name: Build native Rust addon
        working-directory: apps/server/native/core
        shell: bash
        run: bunx --bun @napi-rs/cli build --platform --release
      - name: Generate icons
        working-directory: apps/client
        run: bun run ./scripts/generate-icons.mjs
      - name: Build & publish Linux AppImage x64 to GitHub Releases
        env:
          GH_TOKEN: ${{ github.token }}
          PUBLISH_FLAG: ${{ github.event_name == 'release' && 'always' || 'never' }}
        working-directory: apps/client
        run: bunx electron-vite build -c electron.vite.config.ts && bunx electron-builder --config electron-builder.json --linux AppImage --x64 --publish always --config.publish.provider=github --config.publish.owner="${{ github.repository_owner }}" --config.publish.repo="${{ github.event.repository.name }}"<|MERGE_RESOLUTION|>--- conflicted
+++ resolved
@@ -93,7 +93,6 @@
           echo "Resolved release tag: $resolved_tag"
           printf 'tag=%s\n' "$resolved_tag" >> "$GITHUB_OUTPUT"
 
-<<<<<<< HEAD
   # mac-x64:
   #   name: macOS x64
   #   needs: prepare-release
@@ -113,6 +112,12 @@
   #       uses: oven-sh/setup-bun@v2
   #       with:
   #         bun-version: 1.2.21
+  #     - name: Install Rust toolchain
+  #       uses: dtolnay/rust-toolchain@stable
+  #       with:
+  #         toolchain: stable
+  #         profile: minimal
+  #         targets: x86_64-apple-darwin
   #     - name: Install dependencies (bun)
   #       run: bun install --frozen-lockfile
   #     - name: Install app deps in apps/client (bun)
@@ -183,107 +188,6 @@
   #           echo "Uploading $artifact to $repo@$release_tag"
   #           gh release upload "$release_tag" "$artifact" --repo "$repo" --clobber
   #         done
-=======
-  mac-x64:
-    name: macOS x64
-    needs: prepare-release
-    environment: electron
-    runs-on: ${{ (vars.USE_LARGE_RUNNERS == 'true' && 'macos-13-large') || 'macos-13' }}
-    defaults:
-      run:
-        working-directory: ./
-    steps:
-      - uses: actions/checkout@v4
-        with:
-          ref: ${{ github.event_name == 'release' && github.event.release.tag_name || github.ref }}
-      - uses: actions/setup-node@v4
-        with:
-          node-version: ${{ env.NODE_VERSION }}
-      - name: Setup Bun
-        uses: oven-sh/setup-bun@v2
-        with:
-          bun-version: 1.2.21
-      - name: Install Rust toolchain
-        uses: dtolnay/rust-toolchain@stable
-        with:
-          toolchain: stable
-          profile: minimal
-          targets: x86_64-apple-darwin
-      - name: Install dependencies (bun)
-        run: bun install --frozen-lockfile
-      - name: Install app deps in apps/client (bun)
-        working-directory: apps/client
-        run: bun install --frozen-lockfile
-      - name: Ensure local production node_modules (apps/client)
-        working-directory: apps/client
-        run: |
-          set -euo pipefail
-          echo "Ensuring local node_modules in $(pwd)..."
-          # First try a local bun install to materialize node_modules
-          bun install --frozen-lockfile || true
-          if [ ! -d node_modules ]; then
-            echo "Local node_modules missing; copying from workspace root..."
-            # Copy the hoisted workspace root node_modules into the app package
-            # -L to dereference any symlinks so the packaged app has real files
-            rsync -aL --delete ../../node_modules/ node_modules/ || true
-          fi
-          if [ ! -d node_modules ]; then
-            echo "ERROR: apps/client/node_modules still missing after attempts." >&2
-            exit 1
-          fi
-      - name: Write .env for build
-        shell: bash
-        run: |
-          cat > .env <<EOF
-          NEXT_PUBLIC_CONVEX_URL=${{ secrets.NEXT_PUBLIC_CONVEX_URL }}
-          NEXT_PUBLIC_STACK_PROJECT_ID=${{ secrets.NEXT_PUBLIC_STACK_PROJECT_ID }}
-          NEXT_PUBLIC_STACK_PUBLISHABLE_CLIENT_KEY=${{ secrets.NEXT_PUBLIC_STACK_PUBLISHABLE_CLIENT_KEY }}
-          NEXT_PUBLIC_WWW_ORIGIN=${{ secrets.NEXT_PUBLIC_WWW_ORIGIN }}
-          NEXT_PUBLIC_GITHUB_APP_SLUG=${{ secrets.NEXT_PUBLIC_GITHUB_APP_SLUG }}
-          EOF
-      - name: Build native Rust addon
-        working-directory: apps/server/native/core
-        shell: bash
-        run: bunx --bun @napi-rs/cli build --platform --release
-      - name: Build, sign, and notarize (x64) via publish script
-        env:
-          MAC_CERT_BASE64: ${{ secrets.MAC_CERT_BASE64 }}
-          MAC_CERT_PASSWORD: ${{ secrets.MAC_CERT_PASSWORD }}
-          APPLE_API_KEY: ${{ secrets.APPLE_API_KEY }}
-          APPLE_API_KEY_ID: ${{ secrets.APPLE_API_KEY_ID }}
-          APPLE_API_ISSUER: ${{ secrets.APPLE_API_ISSUER }}
-        run: bash scripts/publish-build-mac-x64.sh --skip-install
-      - name: Publish notarized macOS x64 artifacts to GitHub Releases
-        env:
-          GH_TOKEN: ${{ github.token }}
-          RELEASE_TAG: ${{ needs.prepare-release.outputs.release_tag }}
-          REPO: ${{ github.repository }}
-        working-directory: apps/client
-        shell: bash
-        run: |
-          set -euo pipefail
-          shopt -s nullglob
-          artifacts=(
-            dist-electron/*.dmg
-            dist-electron/*.zip
-            dist-electron/latest-*.yml
-            dist-electron/*.blockmap
-          )
-          if [[ ${#artifacts[@]} -eq 0 ]]; then
-            echo "No notarized macOS x64 artifacts found in dist-electron" >&2
-            exit 1
-          fi
-          release_tag="${RELEASE_TAG:-}"
-          if [[ -z "$release_tag" ]]; then
-            echo "Release tag not provided" >&2
-            exit 1
-          fi
-          repo="${REPO}"
-          for artifact in "${artifacts[@]}"; do
-            echo "Uploading $artifact to $repo@$release_tag"
-            gh release upload "$release_tag" "$artifact" --repo "$repo" --clobber
-          done
->>>>>>> 8ea65628
 
   mac-arm64:
     name: macOS arm64
